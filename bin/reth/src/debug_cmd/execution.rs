//! Command for debugging execution.
use crate::{
    args::{get_secret_key, NetworkArgs},
    dirs::{DataDirPath, MaybePlatformPath},
    node::events,
    runner::CliContext,
    utils::get_single_header,
};
use clap::Parser;
use futures::{stream::select as stream_select, StreamExt};
use reth_beacon_consensus::BeaconConsensus;
use reth_config::Config;
use reth_db::{
    database::Database,
    mdbx::{Env, WriteMap},
};
use reth_discv4::DEFAULT_DISCOVERY_PORT;
use reth_downloaders::{
    bodies::bodies::BodiesDownloaderBuilder,
    headers::reverse_headers::ReverseHeadersDownloaderBuilder,
};
use reth_interfaces::{
    consensus::Consensus,
    p2p::{bodies::client::BodiesClient, headers::client::HeadersClient},
};
use reth_network::NetworkHandle;
use reth_network_api::NetworkInfo;
use reth_primitives::{stage::StageId, BlockHashOrNumber, BlockNumber, ChainSpec, H256};
<<<<<<< HEAD
use reth_provider::{providers::get_stage_checkpoint, ShareableDatabase};
use reth_staged_sync::utils::{
    chainspec::genesis_value_parser,
    init::{init_db, init_genesis},
};
=======
use reth_provider::{providers::get_stage_checkpoint, ShareableDatabase, Transaction};
use reth_staged_sync::utils::init::{init_db, init_genesis};

use crate::args::utils::genesis_value_parser;
>>>>>>> eed8be44
use reth_stages::{
    sets::DefaultStages,
    stages::{
        ExecutionStage, ExecutionStageThresholds, HeaderSyncMode, SenderRecoveryStage,
        TotalDifficultyStage,
    },
    Pipeline, PipelineError, StageSet,
};
use reth_tasks::TaskExecutor;
use std::{
    net::{Ipv4Addr, SocketAddr, SocketAddrV4},
    path::PathBuf,
    sync::Arc,
};
use tokio::sync::watch;
use tracing::*;

/// `reth execution-debug` command
#[derive(Debug, Parser)]
pub struct Command {
    /// The path to the data dir for all reth files and subdirectories.
    ///
    /// Defaults to the OS-specific data directory:
    ///
    /// - Linux: `$XDG_DATA_HOME/reth/` or `$HOME/.local/share/reth/`
    /// - Windows: `{FOLDERID_RoamingAppData}/reth/`
    /// - macOS: `$HOME/Library/Application Support/reth/`
    #[arg(long, value_name = "DATA_DIR", verbatim_doc_comment, default_value_t)]
    datadir: MaybePlatformPath<DataDirPath>,

    /// The chain this node is running.
    ///
    /// Possible values are either a built-in chain or the path to a chain specification file.
    ///
    /// Built-in chains:
    /// - mainnet
    /// - goerli
    /// - sepolia
    #[arg(
        long,
        value_name = "CHAIN_OR_PATH",
        verbatim_doc_comment,
        default_value = "mainnet",
        value_parser = genesis_value_parser
    )]
    chain: Arc<ChainSpec>,

    #[clap(flatten)]
    network: NetworkArgs,

    /// Set the chain tip manually for testing purposes.
    ///
    /// NOTE: This is a temporary flag
    #[arg(long = "debug.tip", help_heading = "Debug")]
    pub tip: Option<H256>,

    /// The maximum block height.
    #[arg(long)]
    pub to: u64,

    /// The block interval for sync and unwind.
    /// Defaults to `1000`.
    #[arg(long, default_value = "1000")]
    pub interval: u64,
}

impl Command {
    fn build_pipeline<DB, Client>(
        &self,
        config: &Config,
        client: Client,
        consensus: Arc<dyn Consensus>,
        db: DB,
        task_executor: &TaskExecutor,
    ) -> eyre::Result<Pipeline<DB>>
    where
        DB: Database + Unpin + Clone + 'static,
        Client: HeadersClient + BodiesClient + Clone + 'static,
    {
        // building network downloaders using the fetch client
        let header_downloader = ReverseHeadersDownloaderBuilder::from(config.stages.headers)
            .build(client.clone(), Arc::clone(&consensus))
            .into_task_with(task_executor);

        let body_downloader = BodiesDownloaderBuilder::from(config.stages.bodies)
            .build(client, Arc::clone(&consensus), db.clone())
            .into_task_with(task_executor);

        let stage_conf = &config.stages;

        let (tip_tx, tip_rx) = watch::channel(H256::zero());
        let factory = reth_revm::Factory::new(self.chain.clone());

        let header_mode = HeaderSyncMode::Tip(tip_rx);
        let pipeline = Pipeline::builder()
            .with_tip_sender(tip_tx)
            .add_stages(
                DefaultStages::new(
                    header_mode,
                    Arc::clone(&consensus),
                    header_downloader,
                    body_downloader,
                    factory.clone(),
                )
                .set(
                    TotalDifficultyStage::new(consensus)
                        .with_commit_threshold(stage_conf.total_difficulty.commit_threshold),
                )
                .set(SenderRecoveryStage {
                    commit_threshold: stage_conf.sender_recovery.commit_threshold,
                })
                .set(ExecutionStage::new(
                    factory,
                    ExecutionStageThresholds {
                        max_blocks: None,
                        max_changes: None,
                        max_changesets: None,
                    },
                )),
            )
            .build(db, self.chain.clone());

        Ok(pipeline)
    }

    async fn build_network(
        &self,
        config: &Config,
        task_executor: TaskExecutor,
        db: Arc<Env<WriteMap>>,
        network_secret_path: PathBuf,
        default_peers_path: PathBuf,
    ) -> eyre::Result<NetworkHandle> {
        let secret_key = get_secret_key(&network_secret_path)?;
        let network = self
            .network
            .network_config(config, self.chain.clone(), secret_key, default_peers_path)
            .with_task_executor(Box::new(task_executor))
            .listener_addr(SocketAddr::V4(SocketAddrV4::new(
                Ipv4Addr::UNSPECIFIED,
                self.network.port.unwrap_or(DEFAULT_DISCOVERY_PORT),
            )))
            .discovery_addr(SocketAddr::V4(SocketAddrV4::new(
                Ipv4Addr::UNSPECIFIED,
                self.network.discovery.port.unwrap_or(DEFAULT_DISCOVERY_PORT),
            )))
            .build(ShareableDatabase::new(db, self.chain.clone()))
            .start_network()
            .await?;
        info!(target: "reth::cli", peer_id = %network.peer_id(), local_addr = %network.local_addr(), "Connected to P2P network");
        debug!(target: "reth::cli", peer_id = ?network.peer_id(), "Full peer ID");
        Ok(network)
    }

    async fn fetch_block_hash<Client: HeadersClient>(
        &self,
        client: Client,
        block: BlockNumber,
    ) -> eyre::Result<H256> {
        info!(target: "reth::cli", ?block, "Fetching block from the network.");
        loop {
            match get_single_header(&client, BlockHashOrNumber::Number(block)).await {
                Ok(tip_header) => {
                    info!(target: "reth::cli", ?block, "Successfully fetched block");
                    return Ok(tip_header.hash)
                }
                Err(error) => {
                    error!(target: "reth::cli", ?block, %error, "Failed to fetch the block. Retrying...");
                }
            }
        }
    }

    /// Execute `execution-debug` command
    pub async fn execute(self, ctx: CliContext) -> eyre::Result<()> {
        let config = Config::default();

        let data_dir = self.datadir.unwrap_or_chain_default(self.chain.chain);
        let db_path = data_dir.db_path();
        std::fs::create_dir_all(&db_path)?;
        let db = Arc::new(init_db(db_path)?);

        debug!(target: "reth::cli", chain=%self.chain.chain, genesis=?self.chain.genesis_hash(), "Initializing genesis");
        init_genesis(db.clone(), self.chain.clone())?;

        let consensus: Arc<dyn Consensus> = Arc::new(BeaconConsensus::new(Arc::clone(&self.chain)));

        // Configure and build network
        let network_secret_path =
            self.network.p2p_secret_key.clone().unwrap_or_else(|| data_dir.p2p_secret_path());
        let network = self
            .build_network(
                &config,
                ctx.task_executor.clone(),
                db.clone(),
                network_secret_path,
                data_dir.known_peers_path(),
            )
            .await?;

        // Configure the pipeline
        let fetch_client = network.fetch_client().await?;
        let mut pipeline = self.build_pipeline(
            &config,
            fetch_client.clone(),
            Arc::clone(&consensus),
            db.clone(),
            &ctx.task_executor,
        )?;

        let pipeline_events = pipeline.events();
        let events = stream_select(
            network.event_listener().map(Into::into),
            pipeline_events.map(Into::into),
        );
        ctx.task_executor
            .spawn_critical("events task", events::handle_events(Some(network.clone()), events));

        let latest_block_number =
            get_stage_checkpoint(&db.tx()?, StageId::Finish)?.unwrap_or_default().block_number;
        if latest_block_number >= self.to {
            info!(target: "reth::cli", latest = latest_block_number, "Nothing to run");
            return Ok(())
        }

        let mut current_max_block = latest_block_number;
        let shareable_db = ShareableDatabase::new(db.clone(), self.chain.clone());

        while current_max_block < self.to {
            let next_block = current_max_block + 1;
            let target_block = self.to.min(current_max_block + self.interval);
            let target_block_hash =
                self.fetch_block_hash(fetch_client.clone(), target_block).await?;

            // Run the pipeline
            info!(target: "reth::cli", from = next_block, to = target_block, tip = ?target_block_hash, "Starting pipeline");
            pipeline.set_tip(target_block_hash);
            let result = pipeline.run_loop().await?;
            trace!(target: "reth::cli", from = next_block, to = target_block, tip = ?target_block_hash, ?result, "Pipeline finished");

            // Unwind the pipeline without committing.
            {
                shareable_db
                    .provider_rw()
                    .map_err(PipelineError::Interface)?
                    .take_block_and_execution_range(&self.chain, next_block..=target_block)?;
            }

            // Update latest block
            current_max_block = target_block;
        }

        Ok(())
    }
}<|MERGE_RESOLUTION|>--- conflicted
+++ resolved
@@ -1,6 +1,6 @@
 //! Command for debugging execution.
 use crate::{
-    args::{get_secret_key, NetworkArgs},
+    args::{get_secret_key, utils::genesis_value_parser, NetworkArgs},
     dirs::{DataDirPath, MaybePlatformPath},
     node::events,
     runner::CliContext,
@@ -26,18 +26,8 @@
 use reth_network::NetworkHandle;
 use reth_network_api::NetworkInfo;
 use reth_primitives::{stage::StageId, BlockHashOrNumber, BlockNumber, ChainSpec, H256};
-<<<<<<< HEAD
 use reth_provider::{providers::get_stage_checkpoint, ShareableDatabase};
-use reth_staged_sync::utils::{
-    chainspec::genesis_value_parser,
-    init::{init_db, init_genesis},
-};
-=======
-use reth_provider::{providers::get_stage_checkpoint, ShareableDatabase, Transaction};
 use reth_staged_sync::utils::init::{init_db, init_genesis};
-
-use crate::args::utils::genesis_value_parser;
->>>>>>> eed8be44
 use reth_stages::{
     sets::DefaultStages,
     stages::{
