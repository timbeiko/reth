use crate::{error::*, ExecInput, ExecOutput, Stage, StageError, UnwindInput};
use futures_util::Future;
use reth_db::database::Database;
use reth_interfaces::executor::BlockExecutionError;
use reth_primitives::{listener::EventListeners, stage::StageId, BlockNumber, ChainSpec, H256};
use reth_provider::{providers::get_stage_checkpoint, ShareableDatabase};
use std::{pin::Pin, sync::Arc};
use tokio::sync::watch;
use tokio_stream::wrappers::UnboundedReceiverStream;
use tracing::*;

mod builder;
mod ctrl;
mod event;
mod progress;
mod set;
mod sync_metrics;

pub use crate::pipeline::ctrl::ControlFlow;
pub use builder::*;
pub use event::*;
use progress::*;
pub use set::*;
use sync_metrics::*;

/// A container for a queued stage.
pub(crate) type BoxedStage<DB> = Box<dyn Stage<DB>>;

/// The future that returns the owned pipeline and the result of the pipeline run. See
/// [Pipeline::run_as_fut].
pub type PipelineFut<DB> = Pin<Box<dyn Future<Output = PipelineWithResult<DB>> + Send>>;

/// The pipeline type itself with the result of [Pipeline::run_as_fut]
pub type PipelineWithResult<DB> = (Pipeline<DB>, Result<ControlFlow, PipelineError>);

#[cfg_attr(doc, aquamarine::aquamarine)]
/// A staged sync pipeline.
///
/// The pipeline executes queued [stages][Stage] serially. An external component determines the tip
/// of the chain and the pipeline then executes each stage in order from the current local chain tip
/// and the external chain tip. When a stage is executed, it will run until it reaches the chain
/// tip.
///
/// After the entire pipeline has been run, it will run again unless asked to stop (see
/// [Pipeline::set_max_block]).
///
/// ```mermaid
/// graph TB
///   Start[Start]
///   Done[Done]
///   Error[Error]
///   subgraph Unwind
///     StartUnwind(Unwind in reverse order of execution)
///     UnwindStage(Unwind stage)
///     NextStageToUnwind(Next stage)
///   end
///   subgraph Single loop
///     RunLoop(Run loop)
///     NextStage(Next stage)
///     LoopDone(Loop done)
///     subgraph Stage Execution
///       Execute(Execute stage)
///     end
///   end
///   Start --> RunLoop --> NextStage
///   NextStage --> |No stages left| LoopDone
///   NextStage --> |Next stage| Execute
///   Execute --> |Not done| Execute
///   Execute --> |Unwind requested| StartUnwind
///   Execute --> |Done| NextStage
///   Execute --> |Error| Error
///   StartUnwind --> NextStageToUnwind
///   NextStageToUnwind --> |Next stage| UnwindStage
///   NextStageToUnwind --> |No stages left| RunLoop
///   UnwindStage --> |Error| Error
///   UnwindStage --> |Unwound| NextStageToUnwind
///   LoopDone --> |Target block reached| Done
///   LoopDone --> |Target block not reached| RunLoop
/// ```
///
/// # Unwinding
///
/// In case of a validation error (as determined by the consensus engine) in one of the stages, the
/// pipeline will unwind the stages in reverse order of execution. It is also possible to
/// request an unwind manually (see [Pipeline::unwind]).
///
/// # Defaults
///
/// The [DefaultStages](crate::sets::DefaultStages) are used to fully sync reth.
pub struct Pipeline<DB: Database> {
    /// The Database
    db: DB,
    /// Chain spec
    chain_spec: Arc<ChainSpec>,
    /// All configured stages in the order they will be executed.
    stages: Vec<BoxedStage<DB>>,
    /// The maximum block number to sync to.
    max_block: Option<BlockNumber>,
    /// All listeners for events the pipeline emits.
    listeners: EventListeners<PipelineEvent>,
    /// Keeps track of the progress of the pipeline.
    progress: PipelineProgress,
    /// A receiver for the current chain tip to sync to.
    tip_tx: Option<watch::Sender<H256>>,
    metrics: Metrics,
}

impl<DB> Pipeline<DB>
where
    DB: Database + 'static,
{
    /// Construct a pipeline using a [`PipelineBuilder`].
    pub fn builder() -> PipelineBuilder<DB> {
        PipelineBuilder::default()
    }

    /// Return the minimum pipeline progress
    pub fn minimum_progress(&self) -> Option<u64> {
        self.progress.minimum_progress
    }

    /// Set tip for reverse sync.
    #[track_caller]
    pub fn set_tip(&self, tip: H256) {
        let _ = self.tip_tx.as_ref().expect("tip sender is set").send(tip).map_err(|_| {
            warn!(target: "sync::pipeline", "Chain tip channel closed");
        });
    }

    /// Listen for events on the pipeline.
    pub fn events(&mut self) -> UnboundedReceiverStream<PipelineEvent> {
        self.listeners.new_listener()
    }

    /// Registers progress metrics for each registered stage
    pub fn register_metrics(&mut self) -> Result<(), PipelineError> {
        let tx = self.db.tx()?;
        for stage in &self.stages {
            let stage_id = stage.id();
            self.metrics.stage_checkpoint(
                stage_id,
                get_stage_checkpoint(&tx, stage_id)?.unwrap_or_default(),
                None,
            );
        }
        Ok(())
    }

    /// Consume the pipeline and run it until it reaches the provided tip, if set. Return the
    /// pipeline and its result as a future.
    #[track_caller]
    pub fn run_as_fut(mut self, tip: Option<H256>) -> PipelineFut<DB> {
        // TODO: fix this in a follow up PR. ideally, consensus engine would be responsible for
        // updating metrics.
        let _ = self.register_metrics(); // ignore error
        Box::pin(async move {
            // NOTE: the tip should only be None if we are in continuous sync mode.
            if let Some(tip) = tip {
                self.set_tip(tip);
            }
            let result = self.run_loop().await;
            trace!(target: "sync::pipeline", ?tip, ?result, "Pipeline finished");
            (self, result)
        })
    }

    /// Run the pipeline in an infinite loop. Will terminate early if the user has specified
    /// a `max_block` in the pipeline.
    pub async fn run(&mut self) -> Result<(), PipelineError> {
        let _ = self.register_metrics(); // ignore error

        loop {
            let next_action = self.run_loop().await?;

            // Terminate the loop early if it's reached the maximum user
            // configured block.
            if next_action.should_continue() &&
                self.progress
                    .minimum_progress
                    .zip(self.max_block)
                    .map_or(false, |(progress, target)| progress >= target)
            {
                trace!(
                    target: "sync::pipeline",
                    ?next_action,
                    minimum_progress = ?self.progress.minimum_progress,
                    max_block = ?self.max_block,
                    "Terminating pipeline."
                );
                return Ok(())
            }
        }
    }

    /// Performs one pass of the pipeline across all stages. After successful
    /// execution of each stage, it proceeds to commit it to the database.
    ///
    /// If any stage is unsuccessful at execution, we proceed to
    /// unwind. This will undo the progress across the entire pipeline
    /// up to the block that caused the error.
    pub async fn run_loop(&mut self) -> Result<ControlFlow, PipelineError> {
        let mut previous_stage = None;
        for stage_index in 0..self.stages.len() {
            let stage = &self.stages[stage_index];
            let stage_id = stage.id();

            trace!(target: "sync::pipeline", stage = %stage_id, "Executing stage");
            let next = self
                .execute_stage_to_completion(previous_stage, stage_index)
                .instrument(info_span!("execute", stage = %stage_id))
                .await?;

            trace!(target: "sync::pipeline", stage = %stage_id, ?next, "Completed stage");

            match next {
                ControlFlow::NoProgress { stage_progress } => {
                    if let Some(progress) = stage_progress {
                        self.progress.update(progress);
                    }
                }
                ControlFlow::Continue { progress } => self.progress.update(progress),
                ControlFlow::Unwind { target, bad_block } => {
                    self.unwind(target, Some(bad_block.number)).await?;
                    return Ok(ControlFlow::Unwind { target, bad_block })
                }
            }

            previous_stage = Some(
                get_stage_checkpoint(&self.db.tx()?, stage_id)?.unwrap_or_default().block_number,
            );
        }

        Ok(self.progress.next_ctrl())
    }

    /// Unwind the stages to the target block.
    ///
    /// If the unwind is due to a bad block the number of that block should be specified.
    pub async fn unwind(
        &mut self,
        to: BlockNumber,
        bad_block: Option<BlockNumber>,
    ) -> Result<(), PipelineError> {
        // Unwind stages in reverse order of execution
        let unwind_pipeline = self.stages.iter_mut().rev();

        let shareable_db = ShareableDatabase::new(&self.db, self.chain_spec.clone());
        let mut provider_rw = shareable_db.provider_rw().map_err(PipelineError::Interface)?;

        for stage in unwind_pipeline {
            let stage_id = stage.id();
            let span = info_span!("Unwinding", stage = %stage_id);
            let _enter = span.enter();

            let mut checkpoint = provider_rw.get_stage_checkpoint(stage_id)?.unwrap_or_default();
            if checkpoint.block_number < to {
                debug!(target: "sync::pipeline", from = %checkpoint, %to, "Unwind point too far for stage");
                self.listeners.notify(PipelineEvent::Skipped { stage_id });
                continue
            }

            debug!(target: "sync::pipeline", from = %checkpoint, %to, ?bad_block, "Starting unwind");
            while checkpoint.block_number > to {
                let input = UnwindInput { checkpoint, unwind_to: to, bad_block };
                self.listeners.notify(PipelineEvent::Unwinding { stage_id, input });

                let output = stage.unwind(&mut provider_rw, input).await;
                match output {
                    Ok(unwind_output) => {
                        checkpoint = unwind_output.checkpoint;
                        self.metrics.stage_checkpoint(
                            stage_id, checkpoint,
                            // We assume it was set in the previous execute iteration, so it
                            // doesn't change when we unwind.
                            None,
                        );
                        provider_rw.save_stage_checkpoint(stage_id, checkpoint)?;

                        self.listeners
                            .notify(PipelineEvent::Unwound { stage_id, result: unwind_output });

                        provider_rw.commit()?;
                        provider_rw =
                            shareable_db.provider_rw().map_err(PipelineError::Interface)?;
                    }
                    Err(err) => {
                        self.listeners.notify(PipelineEvent::Error { stage_id });
                        return Err(PipelineError::Stage(StageError::Fatal(Box::new(err))))
                    }
                }
            }
        }

        Ok(())
    }

    async fn execute_stage_to_completion(
        &mut self,
        previous_stage: Option<BlockNumber>,
        stage_index: usize,
    ) -> Result<ControlFlow, PipelineError> {
        let total_stages = self.stages.len();

        let stage = &mut self.stages[stage_index];
        let stage_id = stage.id();
        let mut made_progress = false;
<<<<<<< HEAD
        let shareable_db = ShareableDatabase::new(&self.db, self.chain_spec.clone());
        let mut provider_rw = shareable_db.provider_rw().map_err(PipelineError::Interface)?;
=======
        let target = self.max_block.or(previous_stage);

>>>>>>> 7a63d97b
        loop {
            let prev_checkpoint = provider_rw.get_stage_checkpoint(stage_id)?;

            let stage_reached_max_block = prev_checkpoint
                .zip(self.max_block)
                .map_or(false, |(prev_progress, target)| prev_progress.block_number >= target);
            if stage_reached_max_block {
                warn!(
                    target: "sync::pipeline",
                    stage = %stage_id,
                    max_block = self.max_block,
                    prev_block = prev_checkpoint.map(|progress| progress.block_number),
                    "Stage reached target block, skipping."
                );
                self.listeners.notify(PipelineEvent::Skipped { stage_id });

                // We reached the maximum block, so we skip the stage
                return Ok(ControlFlow::NoProgress {
                    stage_progress: prev_checkpoint.map(|progress| progress.block_number),
                })
            }

            self.listeners.notify(PipelineEvent::Running {
                pipeline_position: stage_index + 1,
                pipeline_total: total_stages,
                stage_id,
                checkpoint: prev_checkpoint,
            });

<<<<<<< HEAD
            match stage
                .execute(
                    &mut provider_rw,
                    ExecInput { previous_stage, checkpoint: prev_checkpoint },
                )
                .await
            {
=======
            match stage.execute(&mut tx, ExecInput { target, checkpoint: prev_checkpoint }).await {
>>>>>>> 7a63d97b
                Ok(out @ ExecOutput { checkpoint, done }) => {
                    made_progress |=
                        checkpoint.block_number != prev_checkpoint.unwrap_or_default().block_number;
                    info!(
                        target: "sync::pipeline",
                        stage = %stage_id,
                        progress = checkpoint.block_number,
                        %checkpoint,
                        %done,
                        "Stage committed progress"
                    );
<<<<<<< HEAD
                    self.metrics.stage_checkpoint(
                        stage_id,
                        checkpoint,
                        self.max_block.or(previous_stage.map(|(_, block_number)| block_number)),
                    );
                    provider_rw.save_stage_checkpoint(stage_id, checkpoint)?;
=======
                    self.metrics.stage_checkpoint(stage_id, checkpoint, target);
                    tx.save_stage_checkpoint(stage_id, checkpoint)?;
>>>>>>> 7a63d97b

                    self.listeners.notify(PipelineEvent::Ran {
                        pipeline_position: stage_index + 1,
                        pipeline_total: total_stages,
                        stage_id,
                        result: out.clone(),
                    });

                    // TODO: Make the commit interval configurable
                    provider_rw.commit()?;
                    provider_rw = shareable_db.provider_rw().map_err(PipelineError::Interface)?;

                    if done {
                        let stage_progress = checkpoint.block_number;
                        return Ok(if made_progress {
                            ControlFlow::Continue { progress: stage_progress }
                        } else {
                            ControlFlow::NoProgress { stage_progress: Some(stage_progress) }
                        })
                    }
                }
                Err(err) => {
                    self.listeners.notify(PipelineEvent::Error { stage_id });

                    let out = if let StageError::Validation { block, error } = err {
                        warn!(
                            target: "sync::pipeline",
                            stage = %stage_id,
                            bad_block = %block.number,
                            "Stage encountered a validation error: {error}"
                        );

                        // We unwind because of a validation error. If the unwind itself fails,
                        // we bail entirely, otherwise we restart the execution loop from the
                        // beginning.
                        Ok(ControlFlow::Unwind {
                            target: prev_checkpoint.unwrap_or_default().block_number,
                            bad_block: block,
                        })
                    } else if let StageError::ExecutionError {
                        block,
                        error: BlockExecutionError::Validation(error),
                    } = err
                    {
                        warn!(
                            target: "sync::pipeline",
                            stage = %stage_id,
                            bad_block = %block.number,
                            "Stage encountered an execution error: {error}"
                        );

                        // We unwind because of an execution error. If the unwind itself fails, we
                        // bail entirely, otherwise we restart the execution loop from the
                        // beginning.
                        Ok(ControlFlow::Unwind {
                            target: prev_checkpoint.unwrap_or_default().block_number,
                            bad_block: block,
                        })
                    } else if err.is_fatal() {
                        error!(
                            target: "sync::pipeline",
                            stage = %stage_id,
                            "Stage encountered a fatal error: {err}."
                        );
                        Err(err.into())
                    } else {
                        // On other errors we assume they are recoverable if we discard the
                        // transaction and run the stage again.
                        warn!(
                            target: "sync::pipeline",
                            stage = %stage_id,
                            "Stage encountered a non-fatal error: {err}. Retrying..."
                        );
                        continue
                    };
                    return out
                }
            }
        }
    }
}

impl<DB: Database> std::fmt::Debug for Pipeline<DB> {
    fn fmt(&self, f: &mut std::fmt::Formatter<'_>) -> std::fmt::Result {
        f.debug_struct("Pipeline")
            .field("stages", &self.stages.iter().map(|stage| stage.id()).collect::<Vec<StageId>>())
            .field("max_block", &self.max_block)
            .field("listeners", &self.listeners)
            .finish()
    }
}

#[cfg(test)]
mod tests {
    use super::*;
    use crate::{test_utils::TestStage, UnwindOutput};
    use assert_matches::assert_matches;
    use reth_db::mdbx::{self, test_utils, EnvKind};
    use reth_interfaces::{
        consensus, provider::ProviderError, test_utils::generators::random_header,
    };
    use reth_primitives::{stage::StageCheckpoint, MAINNET};
    use tokio_stream::StreamExt;

    #[test]
    fn record_progress_calculates_outliers() {
        let mut progress = PipelineProgress::default();

        progress.update(10);
        assert_eq!(progress.minimum_progress, Some(10));
        assert_eq!(progress.maximum_progress, Some(10));

        progress.update(20);
        assert_eq!(progress.minimum_progress, Some(10));
        assert_eq!(progress.maximum_progress, Some(20));

        progress.update(1);
        assert_eq!(progress.minimum_progress, Some(1));
        assert_eq!(progress.maximum_progress, Some(20));
    }

    #[test]
    fn progress_ctrl_flow() {
        let mut progress = PipelineProgress::default();

        assert_eq!(progress.next_ctrl(), ControlFlow::NoProgress { stage_progress: None });

        progress.update(1);
        assert_eq!(progress.next_ctrl(), ControlFlow::Continue { progress: 1 });
    }

    /// Runs a simple pipeline.
    #[tokio::test]
    async fn run_pipeline() {
        let db = test_utils::create_test_db::<mdbx::WriteMap>(EnvKind::RW);

        let mut pipeline = Pipeline::builder()
            .add_stage(
                TestStage::new(StageId::Other("A"))
                    .add_exec(Ok(ExecOutput { checkpoint: StageCheckpoint::new(20), done: true })),
            )
            .add_stage(
                TestStage::new(StageId::Other("B"))
                    .add_exec(Ok(ExecOutput { checkpoint: StageCheckpoint::new(10), done: true })),
            )
            .with_max_block(10)
            .build(db, Arc::new(MAINNET.clone()));
        let events = pipeline.events();

        // Run pipeline
        tokio::spawn(async move {
            pipeline.run().await.unwrap();
        });

        // Check that the stages were run in order
        assert_eq!(
            events.collect::<Vec<PipelineEvent>>().await,
            vec![
                PipelineEvent::Running {
                    pipeline_position: 1,
                    pipeline_total: 2,
                    stage_id: StageId::Other("A"),
                    checkpoint: None
                },
                PipelineEvent::Ran {
                    pipeline_position: 1,
                    pipeline_total: 2,
                    stage_id: StageId::Other("A"),
                    result: ExecOutput { checkpoint: StageCheckpoint::new(20), done: true },
                },
                PipelineEvent::Running {
                    pipeline_position: 2,
                    pipeline_total: 2,
                    stage_id: StageId::Other("B"),
                    checkpoint: None
                },
                PipelineEvent::Ran {
                    pipeline_position: 2,
                    pipeline_total: 2,
                    stage_id: StageId::Other("B"),
                    result: ExecOutput { checkpoint: StageCheckpoint::new(10), done: true },
                },
            ]
        );
    }

    /// Unwinds a simple pipeline.
    #[tokio::test]
    async fn unwind_pipeline() {
        let db = test_utils::create_test_db::<mdbx::WriteMap>(EnvKind::RW);

        let mut pipeline = Pipeline::builder()
            .add_stage(
                TestStage::new(StageId::Other("A"))
                    .add_exec(Ok(ExecOutput { checkpoint: StageCheckpoint::new(100), done: true }))
                    .add_unwind(Ok(UnwindOutput { checkpoint: StageCheckpoint::new(1) })),
            )
            .add_stage(
                TestStage::new(StageId::Other("B"))
                    .add_exec(Ok(ExecOutput { checkpoint: StageCheckpoint::new(10), done: true }))
                    .add_unwind(Ok(UnwindOutput { checkpoint: StageCheckpoint::new(1) })),
            )
            .add_stage(
                TestStage::new(StageId::Other("C"))
                    .add_exec(Ok(ExecOutput { checkpoint: StageCheckpoint::new(20), done: true }))
                    .add_unwind(Ok(UnwindOutput { checkpoint: StageCheckpoint::new(1) })),
            )
            .with_max_block(10)
            .build(db, Arc::new(MAINNET.clone()));
        let events = pipeline.events();

        // Run pipeline
        tokio::spawn(async move {
            // Sync first
            pipeline.run().await.expect("Could not run pipeline");

            // Unwind
            pipeline.unwind(1, None).await.expect("Could not unwind pipeline");
        });

        // Check that the stages were unwound in reverse order
        assert_eq!(
            events.collect::<Vec<PipelineEvent>>().await,
            vec![
                // Executing
                PipelineEvent::Running {
                    pipeline_position: 1,
                    pipeline_total: 3,
                    stage_id: StageId::Other("A"),
                    checkpoint: None
                },
                PipelineEvent::Ran {
                    pipeline_position: 1,
                    pipeline_total: 3,
                    stage_id: StageId::Other("A"),
                    result: ExecOutput { checkpoint: StageCheckpoint::new(100), done: true },
                },
                PipelineEvent::Running {
                    pipeline_position: 2,
                    pipeline_total: 3,
                    stage_id: StageId::Other("B"),
                    checkpoint: None
                },
                PipelineEvent::Ran {
                    pipeline_position: 2,
                    pipeline_total: 3,
                    stage_id: StageId::Other("B"),
                    result: ExecOutput { checkpoint: StageCheckpoint::new(10), done: true },
                },
                PipelineEvent::Running {
                    pipeline_position: 3,
                    pipeline_total: 3,
                    stage_id: StageId::Other("C"),
                    checkpoint: None
                },
                PipelineEvent::Ran {
                    pipeline_position: 3,
                    pipeline_total: 3,
                    stage_id: StageId::Other("C"),
                    result: ExecOutput { checkpoint: StageCheckpoint::new(20), done: true },
                },
                // Unwinding
                PipelineEvent::Unwinding {
                    stage_id: StageId::Other("C"),
                    input: UnwindInput {
                        checkpoint: StageCheckpoint::new(20),
                        unwind_to: 1,
                        bad_block: None
                    }
                },
                PipelineEvent::Unwound {
                    stage_id: StageId::Other("C"),
                    result: UnwindOutput { checkpoint: StageCheckpoint::new(1) },
                },
                PipelineEvent::Unwinding {
                    stage_id: StageId::Other("B"),
                    input: UnwindInput {
                        checkpoint: StageCheckpoint::new(10),
                        unwind_to: 1,
                        bad_block: None
                    }
                },
                PipelineEvent::Unwound {
                    stage_id: StageId::Other("B"),
                    result: UnwindOutput { checkpoint: StageCheckpoint::new(1) },
                },
                PipelineEvent::Unwinding {
                    stage_id: StageId::Other("A"),
                    input: UnwindInput {
                        checkpoint: StageCheckpoint::new(100),
                        unwind_to: 1,
                        bad_block: None
                    }
                },
                PipelineEvent::Unwound {
                    stage_id: StageId::Other("A"),
                    result: UnwindOutput { checkpoint: StageCheckpoint::new(1) },
                },
            ]
        );
    }

    /// Unwinds a pipeline with intermediate progress.
    #[tokio::test]
    async fn unwind_pipeline_with_intermediate_progress() {
        let db = test_utils::create_test_db::<mdbx::WriteMap>(EnvKind::RW);

        let mut pipeline = Pipeline::builder()
            .add_stage(
                TestStage::new(StageId::Other("A"))
                    .add_exec(Ok(ExecOutput { checkpoint: StageCheckpoint::new(100), done: true }))
                    .add_unwind(Ok(UnwindOutput { checkpoint: StageCheckpoint::new(50) })),
            )
            .add_stage(
                TestStage::new(StageId::Other("B"))
                    .add_exec(Ok(ExecOutput { checkpoint: StageCheckpoint::new(10), done: true })),
            )
            .with_max_block(10)
            .build(db, Arc::new(MAINNET.clone()));
        let events = pipeline.events();

        // Run pipeline
        tokio::spawn(async move {
            // Sync first
            pipeline.run().await.expect("Could not run pipeline");

            // Unwind
            pipeline.unwind(50, None).await.expect("Could not unwind pipeline");
        });

        // Check that the stages were unwound in reverse order
        assert_eq!(
            events.collect::<Vec<PipelineEvent>>().await,
            vec![
                // Executing
                PipelineEvent::Running {
                    pipeline_position: 1,
                    pipeline_total: 2,
                    stage_id: StageId::Other("A"),
                    checkpoint: None
                },
                PipelineEvent::Ran {
                    pipeline_position: 1,
                    pipeline_total: 2,
                    stage_id: StageId::Other("A"),
                    result: ExecOutput { checkpoint: StageCheckpoint::new(100), done: true },
                },
                PipelineEvent::Running {
                    pipeline_position: 2,
                    pipeline_total: 2,
                    stage_id: StageId::Other("B"),
                    checkpoint: None
                },
                PipelineEvent::Ran {
                    pipeline_position: 2,
                    pipeline_total: 2,
                    stage_id: StageId::Other("B"),
                    result: ExecOutput { checkpoint: StageCheckpoint::new(10), done: true },
                },
                // Unwinding
                // Nothing to unwind in stage "B"
                PipelineEvent::Skipped { stage_id: StageId::Other("B") },
                PipelineEvent::Unwinding {
                    stage_id: StageId::Other("A"),
                    input: UnwindInput {
                        checkpoint: StageCheckpoint::new(100),
                        unwind_to: 50,
                        bad_block: None
                    }
                },
                PipelineEvent::Unwound {
                    stage_id: StageId::Other("A"),
                    result: UnwindOutput { checkpoint: StageCheckpoint::new(50) },
                },
            ]
        );
    }

    /// Runs a pipeline that unwinds during sync.
    ///
    /// The flow is:
    ///
    /// - Stage A syncs to block 10
    /// - Stage B triggers an unwind, marking block 5 as bad
    /// - Stage B unwinds to it's previous progress, block 0 but since it is still at block 0, it is
    ///   skipped entirely (there is nothing to unwind)
    /// - Stage A unwinds to it's previous progress, block 0
    /// - Stage A syncs back up to block 10
    /// - Stage B syncs to block 10
    /// - The pipeline finishes
    #[tokio::test]
    async fn run_pipeline_with_unwind() {
        let db = test_utils::create_test_db::<mdbx::WriteMap>(EnvKind::RW);

        let mut pipeline = Pipeline::builder()
            .add_stage(
                TestStage::new(StageId::Other("A"))
                    .add_exec(Ok(ExecOutput { checkpoint: StageCheckpoint::new(10), done: true }))
                    .add_unwind(Ok(UnwindOutput { checkpoint: StageCheckpoint::new(0) }))
                    .add_exec(Ok(ExecOutput { checkpoint: StageCheckpoint::new(10), done: true })),
            )
            .add_stage(
                TestStage::new(StageId::Other("B"))
                    .add_exec(Err(StageError::Validation {
                        block: random_header(5, Default::default()),
                        error: consensus::ConsensusError::BaseFeeMissing,
                    }))
                    .add_unwind(Ok(UnwindOutput { checkpoint: StageCheckpoint::new(0) }))
                    .add_exec(Ok(ExecOutput { checkpoint: StageCheckpoint::new(10), done: true })),
            )
            .with_max_block(10)
            .build(db, Arc::new(MAINNET.clone()));
        let events = pipeline.events();

        // Run pipeline
        tokio::spawn(async move {
            pipeline.run().await.expect("Could not run pipeline");
        });

        // Check that the stages were unwound in reverse order
        assert_eq!(
            events.collect::<Vec<PipelineEvent>>().await,
            vec![
                PipelineEvent::Running {
                    pipeline_position: 1,
                    pipeline_total: 2,
                    stage_id: StageId::Other("A"),
                    checkpoint: None
                },
                PipelineEvent::Ran {
                    pipeline_position: 1,
                    pipeline_total: 2,
                    stage_id: StageId::Other("A"),
                    result: ExecOutput { checkpoint: StageCheckpoint::new(10), done: true },
                },
                PipelineEvent::Running {
                    pipeline_position: 2,
                    pipeline_total: 2,
                    stage_id: StageId::Other("B"),
                    checkpoint: None
                },
                PipelineEvent::Error { stage_id: StageId::Other("B") },
                PipelineEvent::Unwinding {
                    stage_id: StageId::Other("A"),
                    input: UnwindInput {
                        checkpoint: StageCheckpoint::new(10),
                        unwind_to: 0,
                        bad_block: Some(5)
                    }
                },
                PipelineEvent::Unwound {
                    stage_id: StageId::Other("A"),
                    result: UnwindOutput { checkpoint: StageCheckpoint::new(0) },
                },
                PipelineEvent::Running {
                    pipeline_position: 1,
                    pipeline_total: 2,
                    stage_id: StageId::Other("A"),
                    checkpoint: Some(StageCheckpoint::new(0))
                },
                PipelineEvent::Ran {
                    pipeline_position: 1,
                    pipeline_total: 2,
                    stage_id: StageId::Other("A"),
                    result: ExecOutput { checkpoint: StageCheckpoint::new(10), done: true },
                },
                PipelineEvent::Running {
                    pipeline_position: 2,
                    pipeline_total: 2,
                    stage_id: StageId::Other("B"),
                    checkpoint: None
                },
                PipelineEvent::Ran {
                    pipeline_position: 2,
                    pipeline_total: 2,
                    stage_id: StageId::Other("B"),
                    result: ExecOutput { checkpoint: StageCheckpoint::new(10), done: true },
                },
            ]
        );
    }

    /// Checks that the pipeline re-runs stages on non-fatal errors and stops on fatal ones.
    #[tokio::test]
    async fn pipeline_error_handling() {
        // Non-fatal
        let db = test_utils::create_test_db::<mdbx::WriteMap>(EnvKind::RW);
        let mut pipeline = Pipeline::builder()
            .add_stage(
                TestStage::new(StageId::Other("NonFatal"))
                    .add_exec(Err(StageError::Recoverable(Box::new(std::fmt::Error))))
                    .add_exec(Ok(ExecOutput { checkpoint: StageCheckpoint::new(10), done: true })),
            )
            .with_max_block(10)
            .build(db, Arc::new(MAINNET.clone()));
        let result = pipeline.run().await;
        assert_matches!(result, Ok(()));

        // Fatal
        let db = test_utils::create_test_db::<mdbx::WriteMap>(EnvKind::RW);
        let mut pipeline = Pipeline::builder()
            .add_stage(TestStage::new(StageId::Other("Fatal")).add_exec(Err(
                StageError::DatabaseIntegrity(ProviderError::BlockBodyIndicesNotFound(5)),
            )))
            .build(db, Arc::new(MAINNET.clone()));
        let result = pipeline.run().await;
        assert_matches!(
            result,
            Err(PipelineError::Stage(StageError::DatabaseIntegrity(
                ProviderError::BlockBodyIndicesNotFound(5)
            )))
        );
    }
}<|MERGE_RESOLUTION|>--- conflicted
+++ resolved
@@ -304,13 +304,11 @@
         let stage = &mut self.stages[stage_index];
         let stage_id = stage.id();
         let mut made_progress = false;
-<<<<<<< HEAD
+        let target = self.max_block.or(previous_stage);
+
         let shareable_db = ShareableDatabase::new(&self.db, self.chain_spec.clone());
         let mut provider_rw = shareable_db.provider_rw().map_err(PipelineError::Interface)?;
-=======
-        let target = self.max_block.or(previous_stage);
-
->>>>>>> 7a63d97b
+
         loop {
             let prev_checkpoint = provider_rw.get_stage_checkpoint(stage_id)?;
 
@@ -340,17 +338,10 @@
                 checkpoint: prev_checkpoint,
             });
 
-<<<<<<< HEAD
             match stage
-                .execute(
-                    &mut provider_rw,
-                    ExecInput { previous_stage, checkpoint: prev_checkpoint },
-                )
+                .execute(&mut provider_rw, ExecInput { target, checkpoint: prev_checkpoint })
                 .await
             {
-=======
-            match stage.execute(&mut tx, ExecInput { target, checkpoint: prev_checkpoint }).await {
->>>>>>> 7a63d97b
                 Ok(out @ ExecOutput { checkpoint, done }) => {
                     made_progress |=
                         checkpoint.block_number != prev_checkpoint.unwrap_or_default().block_number;
@@ -362,17 +353,8 @@
                         %done,
                         "Stage committed progress"
                     );
-<<<<<<< HEAD
-                    self.metrics.stage_checkpoint(
-                        stage_id,
-                        checkpoint,
-                        self.max_block.or(previous_stage.map(|(_, block_number)| block_number)),
-                    );
+                    self.metrics.stage_checkpoint(stage_id, checkpoint, target);
                     provider_rw.save_stage_checkpoint(stage_id, checkpoint)?;
-=======
-                    self.metrics.stage_checkpoint(stage_id, checkpoint, target);
-                    tx.save_stage_checkpoint(stage_id, checkpoint)?;
->>>>>>> 7a63d97b
 
                     self.listeners.notify(PipelineEvent::Ran {
                         pipeline_position: stage_index + 1,
