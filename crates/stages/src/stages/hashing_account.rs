--- conflicted
+++ resolved
@@ -16,11 +16,11 @@
         StageId,
     },
 };
-use reth_provider::AccountExtProvider;
+use reth_provider::{AccountExtProvider, DatabaseProviderRW};
 use std::{
     cmp::max,
     fmt::Debug,
-    ops::{Deref, Range, RangeInclusive},
+    ops::{Range, RangeInclusive},
 };
 use tokio::sync::mpsc;
 use tracing::*;
@@ -232,7 +232,7 @@
                     AccountHashingCheckpoint {
                         address: Some(next_address.key().unwrap()),
                         block_range: CheckpointBlockRange { from: from_block, to: to_block },
-                        progress: stage_checkpoint_progress(tx)?,
+                        progress: stage_checkpoint_progress::<DB>(provider)?,
                     },
                 );
 
@@ -242,30 +242,20 @@
         } else {
             // Aggregate all transition changesets and make a list of accounts that have been
             // changed.
-<<<<<<< HEAD
             let lists = provider.changed_accounts_with_range(from_block..=to_block)?;
-            // iterate over plain state and get newest value.
-            // Assumption we are okay to make is that plainstate represent
-            // `previous_stage_progress` state.
-            let accounts = provider.basic_accounts(lists.into_iter())?;
-            // insert and hash accounts to hashing table
-            provider.insert_account_for_hashing(accounts.into_iter())?;
-=======
-            let lists = tx.get_addresses_of_changed_accounts(from_block..=to_block)?;
             // Iterate over plain state and get newest value.
             // Assumption we are okay to make is that plainstate represent
             // `previous_stage_progress` state.
-            let accounts = tx.get_plainstate_accounts(lists)?;
+            let accounts = provider.basic_accounts(lists)?;
             // Insert and hash accounts to hashing table
-            tx.insert_account_for_hashing(accounts.into_iter())?;
->>>>>>> eed8be44
+            provider.insert_account_for_hashing(accounts.into_iter())?;
         }
 
         // We finished the hashing stage, no future iterations is expected for the same block range,
         // so no checkpoint is needed.
         let checkpoint = StageCheckpoint::new(input.previous_stage_checkpoint_block_number())
             .with_account_hashing_stage_checkpoint(AccountHashingCheckpoint {
-                progress: stage_checkpoint_progress(tx)?,
+                progress: stage_checkpoint_progress::<DB>(provider)?,
                 ..Default::default()
             });
 
@@ -282,18 +272,13 @@
         let (range, unwind_progress, is_final_range) =
             input.unwind_block_range_with_threshold(self.commit_threshold);
 
-<<<<<<< HEAD
-        // Aggregate all transition changesets and and make list of account that have been changed.
+        // Aggregate all transition changesets and make a list of accounts that have been changed.
         provider.unwind_account_hashing(range)?;
-=======
-        // Aggregate all transition changesets and make a list of accounts that have been changed.
-        tx.unwind_account_hashing(range)?;
->>>>>>> eed8be44
 
         let mut stage_checkpoint =
             input.checkpoint.account_hashing_stage_checkpoint().unwrap_or_default();
 
-        stage_checkpoint.progress = stage_checkpoint_progress(tx)?;
+        stage_checkpoint.progress = stage_checkpoint_progress::<DB>(provider)?;
 
         info!(target: "sync::stages::hashing_account", to_block = input.unwind_to, %unwind_progress, is_final_range, "Unwind iteration finished");
         Ok(UnwindOutput {
@@ -304,11 +289,11 @@
 }
 
 fn stage_checkpoint_progress<DB: Database>(
-    tx: &Transaction<'_, DB>,
+    provider: &DatabaseProviderRW<'_, DB>,
 ) -> Result<EntitiesCheckpoint, DatabaseError> {
     Ok(EntitiesCheckpoint {
-        processed: tx.deref().entries::<tables::HashedAccount>()? as u64,
-        total: tx.deref().entries::<tables::PlainAccountState>()? as u64,
+        processed: provider.tx_ref().entries::<tables::HashedAccount>()? as u64,
+        total: provider.tx_ref().entries::<tables::PlainAccountState>()? as u64,
     })
 }
 
