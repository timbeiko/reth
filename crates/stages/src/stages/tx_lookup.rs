use crate::{ExecInput, ExecOutput, Stage, StageError, UnwindInput, UnwindOutput};
use itertools::Itertools;
use rayon::prelude::*;
use reth_db::{
    cursor::{DbCursorRO, DbCursorRW},
    database::Database,
    tables,
    transaction::{DbTx, DbTxMut},
    DatabaseError,
};
use reth_primitives::{
    rpc_utils::keccak256,
    stage::{EntitiesCheckpoint, StageCheckpoint, StageId},
    BlockNumber, TransactionSignedNoHash, TxNumber, H256,
};
<<<<<<< HEAD
=======
use reth_provider::Transaction;
use std::ops::Deref;
>>>>>>> eed8be44
use thiserror::Error;
use tokio::sync::mpsc;
use tracing::*;

/// The transaction lookup stage.
///
/// This stage walks over the bodies table, and sets the transaction hash of each transaction in a
/// block to the corresponding `BlockNumber` at each block. This is written to the
/// [`tables::TxHashNumber`] This is used for looking up changesets via the transaction hash.
#[derive(Debug, Clone)]
pub struct TransactionLookupStage {
    /// The number of blocks to commit at once
    commit_threshold: u64,
}

impl Default for TransactionLookupStage {
    fn default() -> Self {
        Self { commit_threshold: 50_000 }
    }
}

impl TransactionLookupStage {
    /// Create new instance of [TransactionLookupStage].
    pub fn new(commit_threshold: u64) -> Self {
        Self { commit_threshold }
    }
}

#[async_trait::async_trait]
impl<DB: Database> Stage<DB> for TransactionLookupStage {
    /// Return the id of the stage
    fn id(&self) -> StageId {
        StageId::TransactionLookup
    }

    /// Write transaction hash -> id entries
    async fn execute(
        &mut self,
        provider: &mut reth_provider::DatabaseProviderRW<'_, DB>,
        input: ExecInput,
    ) -> Result<ExecOutput, StageError> {
        let tx = provider.tx_mut();
        let (range, is_final_range) = input.next_block_range_with_threshold(self.commit_threshold);
        if range.is_empty() {
            return Ok(ExecOutput::done(*range.end()))
        }
        let (start_block, end_block) = range.into_inner();

        debug!(target: "sync::stages::transaction_lookup", start_block, end_block, "Commencing sync");

        let mut block_meta_cursor = tx.cursor_read::<tables::BlockBodyIndices>()?;

        let (_, first_block) = block_meta_cursor.seek_exact(start_block)?.ok_or(
            StageError::from(TransactionLookupStageError::TransactionLookup { block: start_block }),
        )?;

        let (_, last_block) = block_meta_cursor.seek_exact(end_block)?.ok_or(StageError::from(
            TransactionLookupStageError::TransactionLookup { block: end_block },
        ))?;

        let mut tx_cursor = tx.cursor_read::<tables::Transactions>()?;
        let tx_walker =
            tx_cursor.walk_range(first_block.first_tx_num()..=last_block.last_tx_num())?;

        let chunk_size = 100_000 / rayon::current_num_threads();
        let mut channels = Vec::with_capacity(chunk_size);
        let mut transaction_count = 0;

        for chunk in &tx_walker.chunks(chunk_size) {
            let (tx, rx) = mpsc::unbounded_channel();
            channels.push(rx);

            // Note: Unfortunate side-effect of how chunk is designed in itertools (it is not Send)
            let chunk: Vec<_> = chunk.collect();
            transaction_count += chunk.len();

            // closure that will calculate the TxHash
            let calculate_hash =
                |entry: Result<(TxNumber, TransactionSignedNoHash), reth_db::DatabaseError>,
                 rlp_buf: &mut Vec<u8>|
                 -> Result<(H256, u64), Box<StageError>> {
                    let (tx_id, tx) = entry.map_err(|e| Box::new(e.into()))?;
                    tx.transaction.encode_with_signature(&tx.signature, rlp_buf, false);
                    Ok((H256(keccak256(rlp_buf)), tx_id))
                };

            // Spawn the task onto the global rayon pool
            // This task will send the results through the channel after it has calculated the hash.
            rayon::spawn(move || {
                let mut rlp_buf = Vec::with_capacity(128);
                for entry in chunk {
                    rlp_buf.clear();
                    let _ = tx.send(calculate_hash(entry, &mut rlp_buf));
                }
            });
        }

        let mut tx_list = Vec::with_capacity(transaction_count);

        // Iterate over channels and append the tx hashes to be sorted out later
        for mut channel in channels {
            while let Some(tx) = channel.recv().await {
                let (tx_hash, tx_id) = tx.map_err(|boxed| *boxed)?;
                tx_list.push((tx_hash, tx_id));
            }
        }

        // Sort before inserting the reverse lookup for hash -> tx_id.
        tx_list.par_sort_unstable_by(|txa, txb| txa.0.cmp(&txb.0));

        let mut txhash_cursor = tx.cursor_write::<tables::TxHashNumber>()?;

        // If the last inserted element in the database is equal or bigger than the first
        // in our set, then we need to insert inside the DB. If it is smaller then last
        // element in the DB, we can append to the DB.
        // Append probably only ever happens during sync, on the first table insertion.
        let insert = tx_list
            .first()
            .zip(txhash_cursor.last()?)
            .map(|((first, _), (last, _))| first <= &last)
            .unwrap_or_default();
        // if txhash_cursor.last() is None we will do insert. `zip` would return none if any item is
        // none. if it is some and if first is smaller than last, we will do append.

        for (tx_hash, id) in tx_list {
            if insert {
                txhash_cursor.insert(tx_hash, id)?;
            } else {
                txhash_cursor.append(tx_hash, id)?;
            }
        }

        info!(target: "sync::stages::transaction_lookup", stage_progress = end_block, is_final_range, "Stage iteration finished");
        Ok(ExecOutput {
            checkpoint: StageCheckpoint::new(end_block)
                .with_entities_stage_checkpoint(stage_checkpoint(tx)?),
            done: is_final_range,
        })
    }

    /// Unwind the stage.
    async fn unwind(
        &mut self,
        provider: &mut reth_provider::DatabaseProviderRW<'_, DB>,
        input: UnwindInput,
    ) -> Result<UnwindOutput, StageError> {
        let tx = provider.tx_mut();
        let (range, unwind_to, is_final_range) =
            input.unwind_block_range_with_threshold(self.commit_threshold);

        // Cursors to unwind tx hash to number
        let mut body_cursor = tx.cursor_read::<tables::BlockBodyIndices>()?;
        let mut tx_hash_number_cursor = tx.cursor_write::<tables::TxHashNumber>()?;
        let mut transaction_cursor = tx.cursor_read::<tables::Transactions>()?;
        let mut rev_walker = body_cursor.walk_back(Some(*range.end()))?;
        while let Some((number, body)) = rev_walker.next().transpose()? {
            if number <= unwind_to {
                break
            }

            // Delete all transactions that belong to this block
            for tx_id in body.tx_num_range() {
                // First delete the transaction and hash to id mapping
                if let Some((_, transaction)) = transaction_cursor.seek_exact(tx_id)? {
                    if tx_hash_number_cursor.seek_exact(transaction.hash())?.is_some() {
                        tx_hash_number_cursor.delete_current()?;
                    }
                }
            }
        }

        info!(target: "sync::stages::transaction_lookup", to_block = input.unwind_to, unwind_progress = unwind_to, is_final_range, "Unwind iteration finished");
        Ok(UnwindOutput {
            checkpoint: StageCheckpoint::new(unwind_to)
                .with_entities_stage_checkpoint(stage_checkpoint(tx)?),
        })
    }
}

#[derive(Error, Debug)]
enum TransactionLookupStageError {
    #[error("Transaction lookup failed to find block {block}.")]
    TransactionLookup { block: BlockNumber },
}

impl From<TransactionLookupStageError> for StageError {
    fn from(error: TransactionLookupStageError) -> Self {
        StageError::Fatal(Box::new(error))
    }
}

fn stage_checkpoint<DB: Database>(
    tx: &Transaction<'_, DB>,
) -> Result<EntitiesCheckpoint, DatabaseError> {
    Ok(EntitiesCheckpoint {
        processed: tx.deref().entries::<tables::TxHashNumber>()? as u64,
        total: tx.deref().entries::<tables::Transactions>()? as u64,
    })
}

#[cfg(test)]
mod tests {
    use super::*;
    use crate::test_utils::{
        stage_test_suite_ext, ExecuteStageTestRunner, StageTestRunner, TestRunnerError,
        TestTransaction, UnwindStageTestRunner, PREV_STAGE_ID,
    };
    use assert_matches::assert_matches;
    use reth_interfaces::test_utils::generators::{random_block, random_block_range};
    use reth_primitives::{stage::StageUnitCheckpoint, BlockNumber, SealedBlock, H256};

    // Implement stage test suite.
    stage_test_suite_ext!(TransactionLookupTestRunner, transaction_lookup);

    #[tokio::test]
    async fn execute_single_transaction_lookup() {
        let (previous_stage, stage_progress) = (500, 100);

        // Set up the runner
        let runner = TransactionLookupTestRunner::default();
        let input = ExecInput {
            previous_stage: Some((PREV_STAGE_ID, previous_stage)),
            checkpoint: Some(StageCheckpoint::new(stage_progress)),
        };

        // Insert blocks with a single transaction at block `stage_progress + 10`
        let non_empty_block_number = stage_progress + 10;
        let blocks = (stage_progress..=input.previous_stage_checkpoint_block_number())
            .map(|number| {
                random_block(number, None, Some((number == non_empty_block_number) as u8), None)
            })
            .collect::<Vec<_>>();
        runner.tx.insert_blocks(blocks.iter(), None).expect("failed to insert blocks");

        let rx = runner.execute(input);

        // Assert the successful result
        let result = rx.await.unwrap();
        assert_matches!(
            result,
            Ok(ExecOutput {checkpoint: StageCheckpoint {
                block_number,
                stage_checkpoint: Some(StageUnitCheckpoint::Entities(EntitiesCheckpoint {
                    processed,
                    total
                }))
            }, done: true }) if block_number == previous_stage && processed == total &&
                total == runner.tx.table::<tables::Transactions>().unwrap().len() as u64
        );

        // Validate the stage execution
        assert!(runner.validate_execution(input, result.ok()).is_ok(), "execution validation");
    }

    /// Execute the stage twice with input range that exceeds the commit threshold
    #[tokio::test]
    async fn execute_intermediate_commit_transaction_lookup() {
        let threshold = 50;
        let mut runner = TransactionLookupTestRunner::default();
        runner.set_threshold(threshold);
        let (stage_progress, previous_stage) = (1000, 1100); // input exceeds threshold
        let first_input = ExecInput {
            previous_stage: Some((PREV_STAGE_ID, previous_stage)),
            checkpoint: Some(StageCheckpoint::new(stage_progress)),
        };

        // Seed only once with full input range
        runner.seed_execution(first_input).expect("failed to seed execution");

        // Execute first time
        let result = runner.execute(first_input).await.unwrap();
        let expected_progress = stage_progress + threshold;
        assert_matches!(
            result,
            Ok(ExecOutput { checkpoint: StageCheckpoint {
                block_number,
                stage_checkpoint: Some(StageUnitCheckpoint::Entities(EntitiesCheckpoint {
                    processed,
                    total
                }))
            }, done: false }) if block_number == expected_progress &&
                processed == runner.tx.table::<tables::TxHashNumber>().unwrap().len() as u64 &&
                total == runner.tx.table::<tables::Transactions>().unwrap().len() as u64
        );

        // Execute second time
        let second_input = ExecInput {
            previous_stage: Some((PREV_STAGE_ID, previous_stage)),
            checkpoint: Some(StageCheckpoint::new(expected_progress)),
        };
        let result = runner.execute(second_input).await.unwrap();
        assert_matches!(
            result,
            Ok(ExecOutput {checkpoint: StageCheckpoint {
                block_number,
                stage_checkpoint: Some(StageUnitCheckpoint::Entities(EntitiesCheckpoint {
                    processed,
                    total
                }))
            }, done: true }) if block_number == previous_stage && processed == total &&
                total == runner.tx.table::<tables::Transactions>().unwrap().len() as u64
        );

        assert!(runner.validate_execution(first_input, result.ok()).is_ok(), "validation failed");
    }

    struct TransactionLookupTestRunner {
        tx: TestTransaction,
        threshold: u64,
    }

    impl Default for TransactionLookupTestRunner {
        fn default() -> Self {
            Self { threshold: 1000, tx: TestTransaction::default() }
        }
    }

    impl TransactionLookupTestRunner {
        fn set_threshold(&mut self, threshold: u64) {
            self.threshold = threshold;
        }

        /// # Panics
        ///
        /// 1. If there are any entries in the [tables::TxHashNumber] table above
        ///    a given block number.
        ///
        /// 2. If the is no requested block entry in the bodies table,
        ///    but [tables::TxHashNumber] is not empty.
        fn ensure_no_hash_by_block(&self, number: BlockNumber) -> Result<(), TestRunnerError> {
            let body_result = self.tx.inner().block_body_indices(number);
            match body_result {
                Ok(body) => self.tx.ensure_no_entry_above_by_value::<tables::TxHashNumber, _>(
                    body.last_tx_num(),
                    |key| key,
                )?,
                Err(_) => {
                    assert!(self.tx.table_is_empty::<tables::TxHashNumber>()?);
                }
            };

            Ok(())
        }
    }

    impl StageTestRunner for TransactionLookupTestRunner {
        type S = TransactionLookupStage;

        fn tx(&self) -> &TestTransaction {
            &self.tx
        }

        fn stage(&self) -> Self::S {
            TransactionLookupStage { commit_threshold: self.threshold }
        }
    }

    impl ExecuteStageTestRunner for TransactionLookupTestRunner {
        type Seed = Vec<SealedBlock>;

        fn seed_execution(&mut self, input: ExecInput) -> Result<Self::Seed, TestRunnerError> {
            let stage_progress = input.checkpoint().block_number;
            let end = input.previous_stage_checkpoint_block_number();

            let blocks = random_block_range(stage_progress + 1..=end, H256::zero(), 0..2);
            self.tx.insert_blocks(blocks.iter(), None)?;
            Ok(blocks)
        }

        fn validate_execution(
            &self,
            input: ExecInput,
            output: Option<ExecOutput>,
        ) -> Result<(), TestRunnerError> {
            match output {
                Some(output) => self.tx.query(|tx| {
                    let start_block = input.checkpoint().block_number + 1;
                    let end_block = output.checkpoint.block_number;

                    if start_block > end_block {
                        return Ok(())
                    }

                    let mut body_cursor = tx.cursor_read::<tables::BlockBodyIndices>()?;
                    body_cursor.seek_exact(start_block)?;

                    while let Some((_, body)) = body_cursor.next()? {
                        for tx_id in body.tx_num_range() {
                            let transaction = tx
                                .get::<tables::Transactions>(tx_id)?
                                .expect("no transaction entry");
                            assert_eq!(
                                Some(tx_id),
                                tx.get::<tables::TxHashNumber>(transaction.hash())?,
                            );
                        }
                    }

                    Ok(())
                })?,
                None => self.ensure_no_hash_by_block(input.checkpoint().block_number)?,
            };
            Ok(())
        }
    }

    impl UnwindStageTestRunner for TransactionLookupTestRunner {
        fn validate_unwind(&self, input: UnwindInput) -> Result<(), TestRunnerError> {
            self.ensure_no_hash_by_block(input.unwind_to)
        }
    }
}<|MERGE_RESOLUTION|>--- conflicted
+++ resolved
@@ -13,11 +13,8 @@
     stage::{EntitiesCheckpoint, StageCheckpoint, StageId},
     BlockNumber, TransactionSignedNoHash, TxNumber, H256,
 };
-<<<<<<< HEAD
-=======
-use reth_provider::Transaction;
-use std::ops::Deref;
->>>>>>> eed8be44
+
+use reth_provider::DatabaseProviderRW;
 use thiserror::Error;
 use tokio::sync::mpsc;
 use tracing::*;
@@ -59,101 +56,110 @@
         provider: &mut reth_provider::DatabaseProviderRW<'_, DB>,
         input: ExecInput,
     ) -> Result<ExecOutput, StageError> {
-        let tx = provider.tx_mut();
-        let (range, is_final_range) = input.next_block_range_with_threshold(self.commit_threshold);
-        if range.is_empty() {
-            return Ok(ExecOutput::done(*range.end()))
-        }
-        let (start_block, end_block) = range.into_inner();
-
-        debug!(target: "sync::stages::transaction_lookup", start_block, end_block, "Commencing sync");
-
-        let mut block_meta_cursor = tx.cursor_read::<tables::BlockBodyIndices>()?;
-
-        let (_, first_block) = block_meta_cursor.seek_exact(start_block)?.ok_or(
-            StageError::from(TransactionLookupStageError::TransactionLookup { block: start_block }),
-        )?;
-
-        let (_, last_block) = block_meta_cursor.seek_exact(end_block)?.ok_or(StageError::from(
-            TransactionLookupStageError::TransactionLookup { block: end_block },
-        ))?;
-
-        let mut tx_cursor = tx.cursor_read::<tables::Transactions>()?;
-        let tx_walker =
-            tx_cursor.walk_range(first_block.first_tx_num()..=last_block.last_tx_num())?;
-
-        let chunk_size = 100_000 / rayon::current_num_threads();
-        let mut channels = Vec::with_capacity(chunk_size);
-        let mut transaction_count = 0;
-
-        for chunk in &tx_walker.chunks(chunk_size) {
-            let (tx, rx) = mpsc::unbounded_channel();
-            channels.push(rx);
-
-            // Note: Unfortunate side-effect of how chunk is designed in itertools (it is not Send)
-            let chunk: Vec<_> = chunk.collect();
-            transaction_count += chunk.len();
-
-            // closure that will calculate the TxHash
-            let calculate_hash =
-                |entry: Result<(TxNumber, TransactionSignedNoHash), reth_db::DatabaseError>,
-                 rlp_buf: &mut Vec<u8>|
-                 -> Result<(H256, u64), Box<StageError>> {
-                    let (tx_id, tx) = entry.map_err(|e| Box::new(e.into()))?;
-                    tx.transaction.encode_with_signature(&tx.signature, rlp_buf, false);
-                    Ok((H256(keccak256(rlp_buf)), tx_id))
-                };
-
-            // Spawn the task onto the global rayon pool
-            // This task will send the results through the channel after it has calculated the hash.
-            rayon::spawn(move || {
-                let mut rlp_buf = Vec::with_capacity(128);
-                for entry in chunk {
-                    rlp_buf.clear();
-                    let _ = tx.send(calculate_hash(entry, &mut rlp_buf));
+        let (end_block, is_final_range) = {
+            let tx = provider.tx_mut();
+            let (range, is_final_range) =
+                input.next_block_range_with_threshold(self.commit_threshold);
+            if range.is_empty() {
+                return Ok(ExecOutput::done(*range.end()))
+            }
+            let (start_block, end_block) = range.into_inner();
+
+            debug!(target: "sync::stages::transaction_lookup", start_block, end_block, "Commencing sync");
+
+            let mut block_meta_cursor = tx.cursor_read::<tables::BlockBodyIndices>()?;
+
+            let (_, first_block) =
+                block_meta_cursor.seek_exact(start_block)?.ok_or(StageError::from(
+                    TransactionLookupStageError::TransactionLookup { block: start_block },
+                ))?;
+
+            let (_, last_block) =
+                block_meta_cursor.seek_exact(end_block)?.ok_or(StageError::from(
+                    TransactionLookupStageError::TransactionLookup { block: end_block },
+                ))?;
+
+            let mut tx_cursor = tx.cursor_read::<tables::Transactions>()?;
+            let tx_walker =
+                tx_cursor.walk_range(first_block.first_tx_num()..=last_block.last_tx_num())?;
+
+            let chunk_size = 100_000 / rayon::current_num_threads();
+            let mut channels = Vec::with_capacity(chunk_size);
+            let mut transaction_count = 0;
+
+            for chunk in &tx_walker.chunks(chunk_size) {
+                let (tx, rx) = mpsc::unbounded_channel();
+                channels.push(rx);
+
+                // Note: Unfortunate side-effect of how chunk is designed in itertools (it is not
+                // Send)
+                let chunk: Vec<_> = chunk.collect();
+                transaction_count += chunk.len();
+
+                // closure that will calculate the TxHash
+                let calculate_hash =
+                    |entry: Result<(TxNumber, TransactionSignedNoHash), reth_db::DatabaseError>,
+                     rlp_buf: &mut Vec<u8>|
+                     -> Result<(H256, u64), Box<StageError>> {
+                        let (tx_id, tx) = entry.map_err(|e| Box::new(e.into()))?;
+                        tx.transaction.encode_with_signature(&tx.signature, rlp_buf, false);
+                        Ok((H256(keccak256(rlp_buf)), tx_id))
+                    };
+
+                // Spawn the task onto the global rayon pool
+                // This task will send the results through the channel after it has calculated the
+                // hash.
+                rayon::spawn(move || {
+                    let mut rlp_buf = Vec::with_capacity(128);
+                    for entry in chunk {
+                        rlp_buf.clear();
+                        let _ = tx.send(calculate_hash(entry, &mut rlp_buf));
+                    }
+                });
+            }
+
+            let mut tx_list = Vec::with_capacity(transaction_count);
+
+            // Iterate over channels and append the tx hashes to be sorted out later
+            for mut channel in channels {
+                while let Some(tx) = channel.recv().await {
+                    let (tx_hash, tx_id) = tx.map_err(|boxed| *boxed)?;
+                    tx_list.push((tx_hash, tx_id));
                 }
-            });
-        }
-
-        let mut tx_list = Vec::with_capacity(transaction_count);
-
-        // Iterate over channels and append the tx hashes to be sorted out later
-        for mut channel in channels {
-            while let Some(tx) = channel.recv().await {
-                let (tx_hash, tx_id) = tx.map_err(|boxed| *boxed)?;
-                tx_list.push((tx_hash, tx_id));
             }
-        }
-
-        // Sort before inserting the reverse lookup for hash -> tx_id.
-        tx_list.par_sort_unstable_by(|txa, txb| txa.0.cmp(&txb.0));
-
-        let mut txhash_cursor = tx.cursor_write::<tables::TxHashNumber>()?;
-
-        // If the last inserted element in the database is equal or bigger than the first
-        // in our set, then we need to insert inside the DB. If it is smaller then last
-        // element in the DB, we can append to the DB.
-        // Append probably only ever happens during sync, on the first table insertion.
-        let insert = tx_list
-            .first()
-            .zip(txhash_cursor.last()?)
-            .map(|((first, _), (last, _))| first <= &last)
-            .unwrap_or_default();
-        // if txhash_cursor.last() is None we will do insert. `zip` would return none if any item is
-        // none. if it is some and if first is smaller than last, we will do append.
-
-        for (tx_hash, id) in tx_list {
-            if insert {
-                txhash_cursor.insert(tx_hash, id)?;
-            } else {
-                txhash_cursor.append(tx_hash, id)?;
+
+            // Sort before inserting the reverse lookup for hash -> tx_id.
+            tx_list.par_sort_unstable_by(|txa, txb| txa.0.cmp(&txb.0));
+
+            let mut txhash_cursor = tx.cursor_write::<tables::TxHashNumber>()?;
+
+            // If the last inserted element in the database is equal or bigger than the first
+            // in our set, then we need to insert inside the DB. If it is smaller then last
+            // element in the DB, we can append to the DB.
+            // Append probably only ever happens during sync, on the first table insertion.
+            let insert = tx_list
+                .first()
+                .zip(txhash_cursor.last()?)
+                .map(|((first, _), (last, _))| first <= &last)
+                .unwrap_or_default();
+            // if txhash_cursor.last() is None we will do insert. `zip` would return none if any
+            // item is none. if it is some and if first is smaller than last, we will do
+            // append.
+
+            for (tx_hash, id) in tx_list {
+                if insert {
+                    txhash_cursor.insert(tx_hash, id)?;
+                } else {
+                    txhash_cursor.append(tx_hash, id)?;
+                }
             }
-        }
+            (end_block, is_final_range)
+        };
 
         info!(target: "sync::stages::transaction_lookup", stage_progress = end_block, is_final_range, "Stage iteration finished");
         Ok(ExecOutput {
             checkpoint: StageCheckpoint::new(end_block)
-                .with_entities_stage_checkpoint(stage_checkpoint(tx)?),
+                .with_entities_stage_checkpoint(stage_checkpoint::<DB>(provider)?),
             done: is_final_range,
         })
     }
@@ -164,35 +170,38 @@
         provider: &mut reth_provider::DatabaseProviderRW<'_, DB>,
         input: UnwindInput,
     ) -> Result<UnwindOutput, StageError> {
-        let tx = provider.tx_mut();
-        let (range, unwind_to, is_final_range) =
-            input.unwind_block_range_with_threshold(self.commit_threshold);
-
-        // Cursors to unwind tx hash to number
-        let mut body_cursor = tx.cursor_read::<tables::BlockBodyIndices>()?;
-        let mut tx_hash_number_cursor = tx.cursor_write::<tables::TxHashNumber>()?;
-        let mut transaction_cursor = tx.cursor_read::<tables::Transactions>()?;
-        let mut rev_walker = body_cursor.walk_back(Some(*range.end()))?;
-        while let Some((number, body)) = rev_walker.next().transpose()? {
-            if number <= unwind_to {
-                break
-            }
-
-            // Delete all transactions that belong to this block
-            for tx_id in body.tx_num_range() {
-                // First delete the transaction and hash to id mapping
-                if let Some((_, transaction)) = transaction_cursor.seek_exact(tx_id)? {
-                    if tx_hash_number_cursor.seek_exact(transaction.hash())?.is_some() {
-                        tx_hash_number_cursor.delete_current()?;
+        let (unwind_to, is_final_range) = {
+            let tx = provider.tx_mut();
+            let (range, unwind_to, is_final_range) =
+                input.unwind_block_range_with_threshold(self.commit_threshold);
+
+            // Cursors to unwind tx hash to number
+            let mut body_cursor = tx.cursor_read::<tables::BlockBodyIndices>()?;
+            let mut tx_hash_number_cursor = tx.cursor_write::<tables::TxHashNumber>()?;
+            let mut transaction_cursor = tx.cursor_read::<tables::Transactions>()?;
+            let mut rev_walker = body_cursor.walk_back(Some(*range.end()))?;
+            while let Some((number, body)) = rev_walker.next().transpose()? {
+                if number <= unwind_to {
+                    break
+                }
+
+                // Delete all transactions that belong to this block
+                for tx_id in body.tx_num_range() {
+                    // First delete the transaction and hash to id mapping
+                    if let Some((_, transaction)) = transaction_cursor.seek_exact(tx_id)? {
+                        if tx_hash_number_cursor.seek_exact(transaction.hash())?.is_some() {
+                            tx_hash_number_cursor.delete_current()?;
+                        }
                     }
                 }
             }
-        }
+            (unwind_to, is_final_range)
+        };
 
         info!(target: "sync::stages::transaction_lookup", to_block = input.unwind_to, unwind_progress = unwind_to, is_final_range, "Unwind iteration finished");
         Ok(UnwindOutput {
             checkpoint: StageCheckpoint::new(unwind_to)
-                .with_entities_stage_checkpoint(stage_checkpoint(tx)?),
+                .with_entities_stage_checkpoint(stage_checkpoint::<DB>(provider)?),
         })
     }
 }
@@ -210,11 +219,11 @@
 }
 
 fn stage_checkpoint<DB: Database>(
-    tx: &Transaction<'_, DB>,
+    provider: &DatabaseProviderRW<'_, DB>,
 ) -> Result<EntitiesCheckpoint, DatabaseError> {
     Ok(EntitiesCheckpoint {
-        processed: tx.deref().entries::<tables::TxHashNumber>()? as u64,
-        total: tx.deref().entries::<tables::Transactions>()? as u64,
+        processed: provider.tx_ref().entries::<tables::TxHashNumber>()? as u64,
+        total: provider.tx_ref().entries::<tables::Transactions>()? as u64,
     })
 }
 
