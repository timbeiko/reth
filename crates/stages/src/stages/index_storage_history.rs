use crate::{ExecInput, ExecOutput, Stage, StageError, UnwindInput, UnwindOutput};
use reth_db::{
    cursor::DbCursorRO, database::Database, models::BlockNumberAddress, tables, transaction::DbTx,
    DatabaseError,
};
use reth_primitives::{
    stage::{
        CheckpointBlockRange, EntitiesCheckpoint, IndexHistoryCheckpoint, StageCheckpoint, StageId,
    },
    BlockNumber,
};
use reth_provider::DatabaseProviderRW;
use std::{fmt::Debug, ops::RangeInclusive};

/// Stage is indexing history the account changesets generated in
/// [`ExecutionStage`][crate::stages::ExecutionStage]. For more information
/// on index sharding take a look at [`reth_db::tables::StorageHistory`].
#[derive(Debug)]
pub struct IndexStorageHistoryStage {
    /// Number of blocks after which the control
    /// flow will be returned to the pipeline for commit.
    pub commit_threshold: u64,
}

impl Default for IndexStorageHistoryStage {
    fn default() -> Self {
        Self { commit_threshold: 100_000 }
    }
}

#[async_trait::async_trait]
impl<DB: Database> Stage<DB> for IndexStorageHistoryStage {
    /// Return the id of the stage
    fn id(&self) -> StageId {
        StageId::IndexStorageHistory
    }

    /// Execute the stage.
    async fn execute(
        &mut self,
        provider: &mut DatabaseProviderRW<'_, &DB>,
        input: ExecInput,
    ) -> Result<ExecOutput, StageError> {
        if input.target_reached() {
            return Ok(ExecOutput::done(input.checkpoint()))
        }

<<<<<<< HEAD
        let mut stage_checkpoint = stage_checkpoint(provider, input.checkpoint(), &range)?;
=======
        let (range, is_final_range) = input.next_block_range_with_threshold(self.commit_threshold);

        let mut stage_checkpoint = stage_checkpoint(tx, input.checkpoint(), &range)?;
>>>>>>> 6ef3e12f

        let indices = provider.get_storage_transition_ids_from_changeset(range.clone())?;
        let changesets = indices.values().map(|blocks| blocks.len() as u64).sum::<u64>();

        provider.insert_storage_history_index(indices)?;

        stage_checkpoint.progress.processed += changesets;

        Ok(ExecOutput {
            checkpoint: StageCheckpoint::new(*range.end())
                .with_index_history_stage_checkpoint(stage_checkpoint),
            done: is_final_range,
        })
    }

    /// Unwind the stage.
    async fn unwind(
        &mut self,
        provider: &mut DatabaseProviderRW<'_, &DB>,
        input: UnwindInput,
    ) -> Result<UnwindOutput, StageError> {
        let (range, unwind_progress, _) =
            input.unwind_block_range_with_threshold(self.commit_threshold);

        let changesets =
            provider.unwind_storage_history_indices(BlockNumberAddress::range(range))?;

        let checkpoint =
            if let Some(mut stage_checkpoint) = input.checkpoint.index_history_stage_checkpoint() {
                stage_checkpoint.progress.processed -= changesets as u64;
                StageCheckpoint::new(unwind_progress)
                    .with_index_history_stage_checkpoint(stage_checkpoint)
            } else {
                StageCheckpoint::new(unwind_progress)
            };

        Ok(UnwindOutput { checkpoint })
    }
}

/// The function proceeds as follows:
/// 1. It first checks if the checkpoint has an [IndexHistoryCheckpoint] that matches the given
/// block range. If it does, the function returns that checkpoint.
/// 2. If the checkpoint's block range end matches the current checkpoint's block number, it creates
/// a new [IndexHistoryCheckpoint] with the given block range and updates the progress with the
/// current progress.
/// 3. If none of the above conditions are met, it creates a new [IndexHistoryCheckpoint] with the
/// given block range and calculates the progress by counting the number of processed entries in the
/// [tables::StorageChangeSet] table within the given block range.
fn stage_checkpoint<DB: Database>(
    provider: &DatabaseProviderRW<'_, &DB>,
    checkpoint: StageCheckpoint,
    range: &RangeInclusive<BlockNumber>,
) -> Result<IndexHistoryCheckpoint, DatabaseError> {
    Ok(match checkpoint.index_history_stage_checkpoint() {
        Some(stage_checkpoint @ IndexHistoryCheckpoint { block_range, .. })
            if block_range == CheckpointBlockRange::from(range) =>
        {
            stage_checkpoint
        }
        Some(IndexHistoryCheckpoint { block_range, progress })
            if block_range.to == checkpoint.block_number =>
        {
            IndexHistoryCheckpoint {
                block_range: CheckpointBlockRange::from(range),
                progress: EntitiesCheckpoint {
                    processed: progress.processed,
                    total: provider.tx_ref().entries::<tables::StorageChangeSet>()? as u64,
                },
            }
        }
        _ => IndexHistoryCheckpoint {
            block_range: CheckpointBlockRange::from(range),
            progress: EntitiesCheckpoint {
                processed: provider
                    .tx_ref()
                    .cursor_read::<tables::StorageChangeSet>()?
                    .walk_range(BlockNumberAddress::range(0..=checkpoint.block_number))?
                    .count() as u64,
                total: provider.tx_ref().entries::<tables::StorageChangeSet>()? as u64,
            },
        },
    })
}

#[cfg(test)]
mod tests {

    use assert_matches::assert_matches;
    use reth_provider::ShareableDatabase;
    use std::{collections::BTreeMap, sync::Arc};

    use super::*;
    use crate::test_utils::TestTransaction;
    use reth_db::{
        models::{
            storage_sharded_key::{StorageShardedKey, NUM_OF_INDICES_IN_SHARD},
            BlockNumberAddress, ShardedKey, StoredBlockBodyIndices,
        },
        tables,
        transaction::DbTxMut,
        BlockNumberList,
    };
    use reth_primitives::{hex_literal::hex, StorageEntry, H160, H256, MAINNET, U256};

    const ADDRESS: H160 = H160(hex!("0000000000000000000000000000000000000001"));
    const STORAGE_KEY: H256 =
        H256(hex!("0000000000000000000000000000000000000000000000000000000000000001"));

    fn storage(key: H256) -> StorageEntry {
        // Value is not used in indexing stage.
        StorageEntry { key, value: U256::ZERO }
    }

    fn trns(transition_id: u64) -> BlockNumberAddress {
        BlockNumberAddress((transition_id, ADDRESS))
    }

    /// Shard for account
    fn shard(shard_index: u64) -> StorageShardedKey {
        StorageShardedKey {
            address: ADDRESS,
            sharded_key: ShardedKey { key: STORAGE_KEY, highest_block_number: shard_index },
        }
    }

    fn list(list: &[usize]) -> BlockNumberList {
        BlockNumberList::new(list).unwrap()
    }

    fn cast(
        table: Vec<(StorageShardedKey, BlockNumberList)>,
    ) -> BTreeMap<StorageShardedKey, Vec<usize>> {
        table
            .into_iter()
            .map(|(k, v)| {
                let v = v.iter(0).collect();
                (k, v)
            })
            .collect()
    }

    fn partial_setup(tx: &TestTransaction) {
        // setup
        tx.commit(|tx| {
            // we just need first and last
            tx.put::<tables::BlockBodyIndices>(
                0,
                StoredBlockBodyIndices { tx_count: 3, ..Default::default() },
            )
            .unwrap();

            tx.put::<tables::BlockBodyIndices>(
                5,
                StoredBlockBodyIndices { tx_count: 5, ..Default::default() },
            )
            .unwrap();

            // setup changeset that are going to be applied to history index
            tx.put::<tables::StorageChangeSet>(trns(4), storage(STORAGE_KEY)).unwrap();
            tx.put::<tables::StorageChangeSet>(trns(5), storage(STORAGE_KEY)).unwrap();
            Ok(())
        })
        .unwrap()
    }

    async fn run(tx: &TestTransaction, run_to: u64) {
        let input = ExecInput { target: Some(run_to), ..Default::default() };
        let mut stage = IndexStorageHistoryStage::default();
        let factory = ShareableDatabase::new(tx.tx.as_ref(), Arc::new(MAINNET.clone()));
        let mut provider = factory.provider_rw().unwrap();
        let out = stage.execute(&mut provider, input).await.unwrap();
        assert_eq!(
            out,
            ExecOutput {
                checkpoint: StageCheckpoint::new(5).with_index_history_stage_checkpoint(
                    IndexHistoryCheckpoint {
                        block_range: CheckpointBlockRange { from: input.next_block(), to: run_to },
                        progress: EntitiesCheckpoint { processed: 2, total: 2 }
                    }
                ),
                done: true
            }
        );
        provider.commit().unwrap();
    }

    async fn unwind(tx: &TestTransaction, unwind_from: u64, unwind_to: u64) {
        let input = UnwindInput {
            checkpoint: StageCheckpoint::new(unwind_from),
            unwind_to,
            ..Default::default()
        };
        let mut stage = IndexStorageHistoryStage::default();
        let factory = ShareableDatabase::new(tx.tx.as_ref(), Arc::new(MAINNET.clone()));
        let mut provider = factory.provider_rw().unwrap();
        let out = stage.unwind(&mut provider, input).await.unwrap();
        assert_eq!(out, UnwindOutput { checkpoint: StageCheckpoint::new(unwind_to) });
        provider.commit().unwrap();
    }

    #[tokio::test]
    async fn insert_index_to_empty() {
        // init
        let tx = TestTransaction::default();

        // setup
        partial_setup(&tx);

        // run
        run(&tx, 5).await;

        // verify
        let table = cast(tx.table::<tables::StorageHistory>().unwrap());
        assert_eq!(table, BTreeMap::from([(shard(u64::MAX), vec![4, 5]),]));

        // unwind
        unwind(&tx, 5, 0).await;

        // verify initial state
        let table = tx.table::<tables::StorageHistory>().unwrap();
        assert!(table.is_empty());
    }

    #[tokio::test]
    async fn insert_index_to_not_empty_shard() {
        // init
        let tx = TestTransaction::default();

        // setup
        partial_setup(&tx);
        tx.commit(|tx| {
            tx.put::<tables::StorageHistory>(shard(u64::MAX), list(&[1, 2, 3])).unwrap();
            Ok(())
        })
        .unwrap();

        // run
        run(&tx, 5).await;

        // verify
        let table = cast(tx.table::<tables::StorageHistory>().unwrap());
        assert_eq!(table, BTreeMap::from([(shard(u64::MAX), vec![1, 2, 3, 4, 5]),]));

        // unwind
        unwind(&tx, 5, 0).await;

        // verify initial state
        let table = cast(tx.table::<tables::StorageHistory>().unwrap());
        assert_eq!(table, BTreeMap::from([(shard(u64::MAX), vec![1, 2, 3]),]));
    }

    #[tokio::test]
    async fn insert_index_to_full_shard() {
        // init
        let tx = TestTransaction::default();
        let _input = ExecInput { target: Some(5), ..Default::default() };

        // change does not matter only that account is present in changeset.
        let full_list = vec![3; NUM_OF_INDICES_IN_SHARD];

        // setup
        partial_setup(&tx);
        tx.commit(|tx| {
            tx.put::<tables::StorageHistory>(shard(u64::MAX), list(&full_list)).unwrap();
            Ok(())
        })
        .unwrap();

        // run
        run(&tx, 5).await;

        // verify
        let table = cast(tx.table::<tables::StorageHistory>().unwrap());
        assert_eq!(
            table,
            BTreeMap::from([(shard(3), full_list.clone()), (shard(u64::MAX), vec![4, 5])])
        );

        // unwind
        unwind(&tx, 5, 0).await;

        // verify initial state
        let table = cast(tx.table::<tables::StorageHistory>().unwrap());
        assert_eq!(table, BTreeMap::from([(shard(u64::MAX), full_list)]));
    }

    #[tokio::test]
    async fn insert_index_to_fill_shard() {
        // init
        let tx = TestTransaction::default();
        let mut close_full_list = vec![1; NUM_OF_INDICES_IN_SHARD - 2];

        // setup
        partial_setup(&tx);
        tx.commit(|tx| {
            tx.put::<tables::StorageHistory>(shard(u64::MAX), list(&close_full_list)).unwrap();
            Ok(())
        })
        .unwrap();

        // run
        run(&tx, 5).await;

        // verify
        close_full_list.push(4);
        close_full_list.push(5);
        let table = cast(tx.table::<tables::StorageHistory>().unwrap());
        assert_eq!(table, BTreeMap::from([(shard(u64::MAX), close_full_list.clone()),]));

        // unwind
        unwind(&tx, 5, 0).await;

        // verify initial state
        close_full_list.pop();
        close_full_list.pop();
        let table = cast(tx.table::<tables::StorageHistory>().unwrap());
        assert_eq!(table, BTreeMap::from([(shard(u64::MAX), close_full_list),]));

        // verify initial state
    }

    #[tokio::test]
    async fn insert_index_second_half_shard() {
        // init
        let tx = TestTransaction::default();
        let mut close_full_list = vec![1; NUM_OF_INDICES_IN_SHARD - 1];

        // setup
        partial_setup(&tx);
        tx.commit(|tx| {
            tx.put::<tables::StorageHistory>(shard(u64::MAX), list(&close_full_list)).unwrap();
            Ok(())
        })
        .unwrap();

        // run
        run(&tx, 5).await;

        // verify
        close_full_list.push(4);
        let table = cast(tx.table::<tables::StorageHistory>().unwrap());
        assert_eq!(
            table,
            BTreeMap::from([(shard(4), close_full_list.clone()), (shard(u64::MAX), vec![5])])
        );

        // unwind
        unwind(&tx, 5, 0).await;

        // verify initial state
        close_full_list.pop();
        let table = cast(tx.table::<tables::StorageHistory>().unwrap());
        assert_eq!(table, BTreeMap::from([(shard(u64::MAX), close_full_list),]));
    }

    #[tokio::test]
    async fn insert_index_to_third_shard() {
        // init
        let tx = TestTransaction::default();
        let full_list = vec![1; NUM_OF_INDICES_IN_SHARD];

        // setup
        partial_setup(&tx);
        tx.commit(|tx| {
            tx.put::<tables::StorageHistory>(shard(1), list(&full_list)).unwrap();
            tx.put::<tables::StorageHistory>(shard(2), list(&full_list)).unwrap();
            tx.put::<tables::StorageHistory>(shard(u64::MAX), list(&[2, 3])).unwrap();
            Ok(())
        })
        .unwrap();

        run(&tx, 5).await;

        // verify
        let table = cast(tx.table::<tables::StorageHistory>().unwrap());
        assert_eq!(
            table,
            BTreeMap::from([
                (shard(1), full_list.clone()),
                (shard(2), full_list.clone()),
                (shard(u64::MAX), vec![2, 3, 4, 5])
            ])
        );

        // unwind
        unwind(&tx, 5, 0).await;

        // verify initial state
        let table = cast(tx.table::<tables::StorageHistory>().unwrap());
        assert_eq!(
            table,
            BTreeMap::from([
                (shard(1), full_list.clone()),
                (shard(2), full_list.clone()),
                (shard(u64::MAX), vec![2, 3])
            ])
        );
    }

    #[test]
    fn stage_checkpoint_recalculation() {
        let tx = TestTransaction::default();

        tx.commit(|tx| {
            tx.put::<tables::StorageChangeSet>(
                BlockNumberAddress((1, H160(hex!("0000000000000000000000000000000000000001")))),
                storage(H256(hex!(
                    "0000000000000000000000000000000000000000000000000000000000000001"
                ))),
            )
            .unwrap();
            tx.put::<tables::StorageChangeSet>(
                BlockNumberAddress((1, H160(hex!("0000000000000000000000000000000000000001")))),
                storage(H256(hex!(
                    "0000000000000000000000000000000000000000000000000000000000000002"
                ))),
            )
            .unwrap();
            tx.put::<tables::StorageChangeSet>(
                BlockNumberAddress((1, H160(hex!("0000000000000000000000000000000000000002")))),
                storage(H256(hex!(
                    "0000000000000000000000000000000000000000000000000000000000000001"
                ))),
            )
            .unwrap();
            tx.put::<tables::StorageChangeSet>(
                BlockNumberAddress((2, H160(hex!("0000000000000000000000000000000000000001")))),
                storage(H256(hex!(
                    "0000000000000000000000000000000000000000000000000000000000000001"
                ))),
            )
            .unwrap();
            tx.put::<tables::StorageChangeSet>(
                BlockNumberAddress((2, H160(hex!("0000000000000000000000000000000000000001")))),
                storage(H256(hex!(
                    "0000000000000000000000000000000000000000000000000000000000000002"
                ))),
            )
            .unwrap();
            tx.put::<tables::StorageChangeSet>(
                BlockNumberAddress((2, H160(hex!("0000000000000000000000000000000000000002")))),
                storage(H256(hex!(
                    "0000000000000000000000000000000000000000000000000000000000000001"
                ))),
            )
            .unwrap();
            Ok(())
        })
        .unwrap();

        let factory = ShareableDatabase::new(tx.tx.as_ref(), Arc::new(MAINNET.clone()));
        let provider = factory.provider_rw().unwrap();

        assert_matches!(
            stage_checkpoint(&provider, StageCheckpoint::new(1), &(1..=2)).unwrap(),
            IndexHistoryCheckpoint {
                block_range: CheckpointBlockRange { from: 1, to: 2 },
                progress: EntitiesCheckpoint { processed: 3, total: 6 }
            }
        );
    }
}<|MERGE_RESOLUTION|>--- conflicted
+++ resolved
@@ -45,13 +45,9 @@
             return Ok(ExecOutput::done(input.checkpoint()))
         }
 
-<<<<<<< HEAD
+        let (range, is_final_range) = input.next_block_range_with_threshold(self.commit_threshold);
+
         let mut stage_checkpoint = stage_checkpoint(provider, input.checkpoint(), &range)?;
-=======
-        let (range, is_final_range) = input.next_block_range_with_threshold(self.commit_threshold);
-
-        let mut stage_checkpoint = stage_checkpoint(tx, input.checkpoint(), &range)?;
->>>>>>> 6ef3e12f
 
         let indices = provider.get_storage_transition_ids_from_changeset(range.clone())?;
         let changesets = indices.values().map(|blocks| blocks.len() as u64).sum::<u64>();
