//! Built-in [`StageSet`]s.
//!
//! The easiest set to use is [`DefaultStages`], which provides all stages required to run an
//! instance of reth.
//!
//! It is also possible to run parts of reth standalone given the required data is present in
//! the environment, such as [`ExecutionStages`] or [`HashingStages`].
//!
//!
//! # Examples
//!
//! ```no_run
//! # use reth_stages::Pipeline;
//! # use reth_stages::sets::{OfflineStages};
//! # use reth_revm::Factory;
//! # use reth_primitives::MAINNET;
//! use reth_db::mdbx::test_utils::create_test_rw_db;
//!
<<<<<<< HEAD
//! # let chain = MAINNET.clone();
//! # let factory = Factory::new(chain.clone());
=======
//! # let factory = Factory::new(MAINNET.clone());
>>>>>>> 86a130b6
//! # let db = create_test_rw_db();
//! // Build a pipeline with all offline stages.
//! # let pipeline =
//! Pipeline::builder().add_stages(OfflineStages::new(factory)).build(db, chain);
//! ```
//!
//! ```ignore
//! # use reth_stages::Pipeline;
//! # use reth_stages::{StageSet, sets::OfflineStages};
//! # use reth_revm::Factory;
//! # use reth_primitives::MAINNET;
//! // Build a pipeline with all offline stages and a custom stage at the end.
//! # let factory = Factory::new(MAINNET.clone());
//! Pipeline::builder()
//!     .add_stages(
//!         OfflineStages::new(factory).builder().add_stage(MyCustomStage)
//!     )
//!     .build();
//! ```
use crate::{
    stages::{
        AccountHashingStage, BodyStage, ExecutionStage, FinishStage, HeaderStage, HeaderSyncMode,
        IndexAccountHistoryStage, IndexStorageHistoryStage, MerkleStage, SenderRecoveryStage,
        StorageHashingStage, TotalDifficultyStage, TransactionLookupStage,
    },
    StageSet, StageSetBuilder,
};
use reth_db::database::Database;
use reth_interfaces::{
    consensus::Consensus,
    p2p::{bodies::downloader::BodyDownloader, headers::downloader::HeaderDownloader},
};
use reth_provider::ExecutorFactory;
use std::sync::Arc;

/// A set containing all stages to run a fully syncing instance of reth.
///
/// A combination of (in order)
///
/// - [`OnlineStages`]
/// - [`OfflineStages`]
/// - [`FinishStage`]
///
/// This expands to the following series of stages:
/// - [`HeaderStage`]
/// - [`TotalDifficultyStage`]
/// - [`BodyStage`]
/// - [`SenderRecoveryStage`]
/// - [`ExecutionStage`]
/// - [`MerkleStage`] (unwind)
/// - [`AccountHashingStage`]
/// - [`StorageHashingStage`]
/// - [`MerkleStage`] (execute)
/// - [`TransactionLookupStage`]
/// - [`IndexStorageHistoryStage`]
/// - [`IndexAccountHistoryStage`]
/// - [`FinishStage`]
#[derive(Debug)]
pub struct DefaultStages<H, B, EF> {
    /// Configuration for the online stages
    online: OnlineStages<H, B>,
    /// Executor factory needs for execution stage
    executor_factory: EF,
}

impl<H, B, EF> DefaultStages<H, B, EF> {
    /// Create a new set of default stages with default values.
    pub fn new(
        header_mode: HeaderSyncMode,
        consensus: Arc<dyn Consensus>,
        header_downloader: H,
        body_downloader: B,
        executor_factory: EF,
    ) -> Self
    where
        EF: ExecutorFactory,
    {
        Self {
            online: OnlineStages::new(header_mode, consensus, header_downloader, body_downloader),
            executor_factory,
        }
    }
}

impl<H, B, EF> DefaultStages<H, B, EF>
where
    EF: ExecutorFactory,
{
    /// Appends the default offline stages and default finish stage to the given builder.
    pub fn add_offline_stages<DB: Database>(
        default_offline: StageSetBuilder<DB>,
        executor_factory: EF,
    ) -> StageSetBuilder<DB> {
        default_offline.add_set(OfflineStages::new(executor_factory)).add_stage(FinishStage)
    }
}

impl<DB, H, B, EF> StageSet<DB> for DefaultStages<H, B, EF>
where
    DB: Database,
    H: HeaderDownloader + 'static,
    B: BodyDownloader + 'static,
    EF: ExecutorFactory,
{
    fn builder(self) -> StageSetBuilder<DB> {
        Self::add_offline_stages(self.online.builder(), self.executor_factory)
    }
}

/// A set containing all stages that require network access by default.
///
/// These stages *can* be run without network access if the specified downloaders are
/// themselves offline.
#[derive(Debug)]
pub struct OnlineStages<H, B> {
    /// The sync mode for the headers stage.
    header_mode: HeaderSyncMode,
    /// The consensus engine used to validate incoming data.
    consensus: Arc<dyn Consensus>,
    /// The block header downloader
    header_downloader: H,
    /// The block body downloader
    body_downloader: B,
}

impl<H, B> OnlineStages<H, B> {
    /// Create a new set of online stages with default values.
    pub fn new(
        header_mode: HeaderSyncMode,
        consensus: Arc<dyn Consensus>,
        header_downloader: H,
        body_downloader: B,
    ) -> Self {
        Self { header_mode, consensus, header_downloader, body_downloader }
    }
}

impl<H, B> OnlineStages<H, B>
where
    H: HeaderDownloader + 'static,
    B: BodyDownloader + 'static,
{
    /// Create a new builder using the given headers stage.
    pub fn builder_with_headers<DB: Database>(
        headers: HeaderStage<H>,
        body_downloader: B,
        consensus: Arc<dyn Consensus>,
    ) -> StageSetBuilder<DB> {
        StageSetBuilder::default()
            .add_stage(headers)
            .add_stage(TotalDifficultyStage::new(consensus.clone()))
            .add_stage(BodyStage { downloader: body_downloader, consensus })
    }

    /// Create a new builder using the given bodies stage.
    pub fn builder_with_bodies<DB: Database>(
        bodies: BodyStage<B>,
        mode: HeaderSyncMode,
        header_downloader: H,
        consensus: Arc<dyn Consensus>,
    ) -> StageSetBuilder<DB> {
        StageSetBuilder::default()
            .add_stage(HeaderStage::new(header_downloader, mode))
            .add_stage(TotalDifficultyStage::new(consensus.clone()))
            .add_stage(bodies)
    }
}

impl<DB, H, B> StageSet<DB> for OnlineStages<H, B>
where
    DB: Database,
    H: HeaderDownloader + 'static,
    B: BodyDownloader + 'static,
{
    fn builder(self) -> StageSetBuilder<DB> {
        StageSetBuilder::default()
            .add_stage(HeaderStage::new(self.header_downloader, self.header_mode))
            .add_stage(TotalDifficultyStage::new(self.consensus.clone()))
            .add_stage(BodyStage { downloader: self.body_downloader, consensus: self.consensus })
    }
}

/// A set containing all stages that do not require network access.
///
/// A combination of (in order)
///
/// - [`ExecutionStages`]
/// - [`HashingStages`]
/// - [`HistoryIndexingStages`]
#[derive(Debug, Default)]
#[non_exhaustive]
pub struct OfflineStages<EF: ExecutorFactory> {
    /// Executor factory needs for execution stage
    pub executor_factory: EF,
}

impl<EF: ExecutorFactory> OfflineStages<EF> {
    /// Create a new set of offline stages with default values.
    pub fn new(executor_factory: EF) -> Self {
        Self { executor_factory }
    }
}

impl<EF: ExecutorFactory, DB: Database> StageSet<DB> for OfflineStages<EF> {
    fn builder(self) -> StageSetBuilder<DB> {
        ExecutionStages::new(self.executor_factory)
            .builder()
            .add_set(HashingStages)
            .add_set(HistoryIndexingStages)
    }
}

/// A set containing all stages that are required to execute pre-existing block data.
#[derive(Debug)]
#[non_exhaustive]
pub struct ExecutionStages<EF: ExecutorFactory> {
    /// Executor factory that will create executors.
    executor_factory: EF,
}

impl<EF: ExecutorFactory + 'static> ExecutionStages<EF> {
    /// Create a new set of execution stages with default values.
    pub fn new(executor_factory: EF) -> Self {
        Self { executor_factory }
    }
}

impl<EF: ExecutorFactory, DB: Database> StageSet<DB> for ExecutionStages<EF> {
    fn builder(self) -> StageSetBuilder<DB> {
        StageSetBuilder::default()
            .add_stage(SenderRecoveryStage::default())
            .add_stage(ExecutionStage::new_with_factory(self.executor_factory))
    }
}

/// A set containing all stages that hash account state.
#[derive(Debug, Default)]
#[non_exhaustive]
pub struct HashingStages;

impl<DB: Database> StageSet<DB> for HashingStages {
    fn builder(self) -> StageSetBuilder<DB> {
        StageSetBuilder::default()
            .add_stage(MerkleStage::default_unwind())
            .add_stage(AccountHashingStage::default())
            .add_stage(StorageHashingStage::default())
            .add_stage(MerkleStage::default_execution())
    }
}

/// A set containing all stages that do additional indexing for historical state.
#[derive(Debug, Default)]
#[non_exhaustive]
pub struct HistoryIndexingStages;

impl<DB: Database> StageSet<DB> for HistoryIndexingStages {
    fn builder(self) -> StageSetBuilder<DB> {
        StageSetBuilder::default()
            .add_stage(TransactionLookupStage::default())
            .add_stage(IndexStorageHistoryStage::default())
            .add_stage(IndexAccountHistoryStage::default())
    }
}<|MERGE_RESOLUTION|>--- conflicted
+++ resolved
@@ -16,12 +16,7 @@
 //! # use reth_primitives::MAINNET;
 //! use reth_db::mdbx::test_utils::create_test_rw_db;
 //!
-<<<<<<< HEAD
-//! # let chain = MAINNET.clone();
-//! # let factory = Factory::new(chain.clone());
-=======
 //! # let factory = Factory::new(MAINNET.clone());
->>>>>>> 86a130b6
 //! # let db = create_test_rw_db();
 //! // Build a pipeline with all offline stages.
 //! # let pipeline =
