use super::setup;
use crate::utils::DbTool;
use eyre::Result;
use reth_db::{database::Database, table::TableImporter, tables};
<<<<<<< HEAD
use reth_primitives::{
    stage::{StageCheckpoint, StageId},
    BlockNumber, MAINNET,
};
use reth_provider::ShareableDatabase;
=======
use reth_primitives::{stage::StageCheckpoint, BlockNumber, MAINNET};
use reth_provider::Transaction;
>>>>>>> 7a63d97b
use reth_stages::{
    stages::{
        AccountHashingStage, ExecutionStage, ExecutionStageThresholds, MerkleStage,
        StorageHashingStage,
    },
    Stage, UnwindInput,
};
use std::{path::PathBuf, sync::Arc};
use tracing::info;

pub(crate) async fn dump_merkle_stage<DB: Database>(
    db_tool: &mut DbTool<'_, DB>,
    from: BlockNumber,
    to: BlockNumber,
    output_db: &PathBuf,
    should_run: bool,
) -> Result<()> {
    let (output_db, tip_block_number) = setup(from, to, output_db, db_tool)?;

    output_db.update(|tx| {
        tx.import_table_with_range::<tables::Headers, _>(&db_tool.db.tx()?, Some(from), to)
    })??;

    output_db.update(|tx| {
        tx.import_table_with_range::<tables::AccountChangeSet, _>(&db_tool.db.tx()?, Some(from), to)
    })??;

    unwind_and_copy(db_tool, (from, to), tip_block_number, &output_db).await?;

    if should_run {
        dry_run(output_db, to, from).await?;
    }

    Ok(())
}

/// Dry-run an unwind to FROM block and copy the necessary table data to the new database.
async fn unwind_and_copy<DB: Database>(
    db_tool: &mut DbTool<'_, DB>,
    range: (u64, u64),
    tip_block_number: u64,
    output_db: &reth_db::mdbx::Env<reth_db::mdbx::WriteMap>,
) -> eyre::Result<()> {
    let (from, to) = range;
    let shareable_db = ShareableDatabase::new(db_tool.db, std::sync::Arc::new(MAINNET.clone()));
    let mut provider = shareable_db.provider_rw()?;

    let unwind = UnwindInput {
        unwind_to: from,
        checkpoint: StageCheckpoint::new(tip_block_number),
        bad_block: None,
    };
    let execute_input =
        reth_stages::ExecInput { target: Some(to), checkpoint: Some(StageCheckpoint::new(from)) };

    // Unwind hashes all the way to FROM

    StorageHashingStage::default().unwind(&mut provider, unwind).await.unwrap();
    AccountHashingStage::default().unwind(&mut provider, unwind).await.unwrap();

    MerkleStage::default_unwind().unwind(&mut provider, unwind).await?;

    // Bring Plainstate to TO (hashing stage execution requires it)
    let mut exec_stage = ExecutionStage::new(
        reth_revm::Factory::new(Arc::new(MAINNET.clone())),
        ExecutionStageThresholds { max_blocks: Some(u64::MAX), max_changes: None },
    );

    exec_stage
        .unwind(
            &mut provider,
            UnwindInput {
                unwind_to: to,
                checkpoint: StageCheckpoint::new(tip_block_number),
                bad_block: None,
            },
        )
        .await?;

    // Bring hashes to TO

    AccountHashingStage { clean_threshold: u64::MAX, commit_threshold: u64::MAX }
        .execute(&mut provider, execute_input)
        .await
        .unwrap();
    StorageHashingStage { clean_threshold: u64::MAX, commit_threshold: u64::MAX }
        .execute(&mut provider, execute_input)
        .await
        .unwrap();

    let unwind_inner_tx = provider.into_tx();

    // TODO optimize we can actually just get the entries we need
    output_db.update(|tx| tx.import_dupsort::<tables::StorageChangeSet, _>(&unwind_inner_tx))??;

    output_db.update(|tx| tx.import_table::<tables::HashedAccount, _>(&unwind_inner_tx))??;
    output_db.update(|tx| tx.import_dupsort::<tables::HashedStorage, _>(&unwind_inner_tx))??;
    output_db.update(|tx| tx.import_table::<tables::AccountsTrie, _>(&unwind_inner_tx))??;
    output_db.update(|tx| tx.import_dupsort::<tables::StoragesTrie, _>(&unwind_inner_tx))??;

    Ok(())
}

/// Try to re-execute the stage straightaway
async fn dry_run<DB: Database>(output_db: DB, to: u64, from: u64) -> eyre::Result<()> {
    info!(target: "reth::cli", "Executing stage.");
    let shareable_db = ShareableDatabase::new(&output_db, std::sync::Arc::new(MAINNET.clone()));
    let mut provider = shareable_db.provider_rw()?;
    let mut exec_output = false;
    while !exec_output {
        exec_output = MerkleStage::Execution {
            clean_threshold: u64::MAX, /* Forces updating the root instead of calculating
                                        * from
                                        * scratch */
        }
        .execute(
            &mut provider,
            reth_stages::ExecInput {
                target: Some(to),
                checkpoint: Some(StageCheckpoint::new(from)),
            },
        )
        .await?
        .done;
    }

    info!(target: "reth::cli", "Success.");

    Ok(())
}<|MERGE_RESOLUTION|>--- conflicted
+++ resolved
@@ -2,16 +2,8 @@
 use crate::utils::DbTool;
 use eyre::Result;
 use reth_db::{database::Database, table::TableImporter, tables};
-<<<<<<< HEAD
-use reth_primitives::{
-    stage::{StageCheckpoint, StageId},
-    BlockNumber, MAINNET,
-};
+use reth_primitives::{stage::StageCheckpoint, BlockNumber, MAINNET};
 use reth_provider::ShareableDatabase;
-=======
-use reth_primitives::{stage::StageCheckpoint, BlockNumber, MAINNET};
-use reth_provider::Transaction;
->>>>>>> 7a63d97b
 use reth_stages::{
     stages::{
         AccountHashingStage, ExecutionStage, ExecutionStageThresholds, MerkleStage,
