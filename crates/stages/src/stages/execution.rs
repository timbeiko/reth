use crate::{ExecInput, ExecOutput, Stage, StageError, UnwindInput, UnwindOutput};
use reth_db::{
    cursor::{DbCursorRO, DbCursorRW, DbDupCursorRO},
    database::Database,
    models::BlockNumberAddress,
    tables,
    transaction::{DbTx, DbTxMut},
};
use reth_interfaces::db::DatabaseError;
use reth_metrics::{
    metrics::{self, Gauge},
    Metrics,
};
use reth_primitives::{
    constants::MGAS_TO_GAS,
    stage::{
        CheckpointBlockRange, EntitiesCheckpoint, ExecutionCheckpoint, StageCheckpoint, StageId,
    },
    Block, BlockNumber, BlockWithSenders, Header, TransactionSigned, U256,
};
use reth_provider::{
    post_state::PostState, BlockExecutor, BlockProvider, DatabaseProviderRW, ExecutorFactory,
    HeaderProvider, LatestStateProviderRef, ProviderError, WithdrawalsProvider,
};
use std::{ops::RangeInclusive, time::Instant};
use tracing::*;

/// Execution stage metrics.
#[derive(Metrics)]
#[metrics(scope = "sync.execution")]
pub struct ExecutionStageMetrics {
    /// The total amount of gas processed (in millions)
    mgas_processed_total: Gauge,
}

/// The execution stage executes all transactions and
/// update history indexes.
///
/// Input tables:
/// - [tables::CanonicalHeaders] get next block to execute.
/// - [tables::Headers] get for revm environment variables.
/// - [tables::HeaderTD]
/// - [tables::BlockBodyIndices] to get tx number
/// - [tables::Transactions] to execute
///
/// For state access [LatestStateProviderRef] provides us latest state and history state
/// For latest most recent state [LatestStateProviderRef] would need (Used for execution Stage):
/// - [tables::PlainAccountState]
/// - [tables::Bytecodes]
/// - [tables::PlainStorageState]
///
/// Tables updated after state finishes execution:
/// - [tables::PlainAccountState]
/// - [tables::PlainStorageState]
/// - [tables::Bytecodes]
/// - [tables::AccountChangeSet]
/// - [tables::StorageChangeSet]
///
/// For unwinds we are accessing:
/// - [tables::BlockBodyIndices] get tx index to know what needs to be unwinded
/// - [tables::AccountHistory] to remove change set and apply old values to
/// - [tables::PlainAccountState] [tables::StorageHistory] to remove change set and apply old values
/// to [tables::PlainStorageState]
// false positive, we cannot derive it if !DB: Debug.
#[allow(missing_debug_implementations)]
pub struct ExecutionStage<EF: ExecutorFactory> {
    metrics: ExecutionStageMetrics,
    /// The stage's internal executor
    executor_factory: EF,
    /// The commit thresholds of the execution stage.
    thresholds: ExecutionStageThresholds,
}

impl<EF: ExecutorFactory> ExecutionStage<EF> {
    /// Create new execution stage with specified config.
    pub fn new(executor_factory: EF, thresholds: ExecutionStageThresholds) -> Self {
        Self { metrics: ExecutionStageMetrics::default(), executor_factory, thresholds }
    }

    /// Create an execution stage with the provided  executor factory.
    ///
    /// The commit threshold will be set to 10_000.
    pub fn new_with_factory(executor_factory: EF) -> Self {
        Self::new(executor_factory, ExecutionStageThresholds::default())
    }

    // TODO: This should be in the block provider trait once we consolidate
    // SharedDatabase/Transaction
    fn read_block_with_senders<DB: Database>(
        provider: &DatabaseProviderRW<'_, &DB>,
        block_number: BlockNumber,
    ) -> Result<(BlockWithSenders, U256), StageError> {
        let header = provider
            .header_by_number(block_number)?
            .ok_or_else(|| ProviderError::HeaderNotFound(block_number.into()))?;
        let td = provider
            .header_td_by_number(block_number)?
            .ok_or_else(|| ProviderError::HeaderNotFound(block_number.into()))?;
        let ommers = provider.ommers(block_number.into())?.unwrap_or_default();
        let withdrawals = provider.withdrawals_by_block(block_number.into(), header.timestamp)?;

        // Get the block body
        let body = provider.block_body_indices(block_number)?;
        let tx_range = body.tx_num_range();

        // Get the transactions in the body
        let tx = provider.tx_ref();
        let (transactions, senders) = if tx_range.is_empty() {
            (Vec::new(), Vec::new())
        } else {
            let transactions = tx
                .cursor_read::<tables::Transactions>()?
                .walk_range(tx_range.clone())?
                .map(|entry| entry.map(|tx| tx.1))
                .collect::<Result<Vec<_>, _>>()?;

            let senders = tx
                .cursor_read::<tables::TxSenders>()?
                .walk_range(tx_range)?
                .map(|entry| entry.map(|sender| sender.1))
                .collect::<Result<Vec<_>, _>>()?;

            (transactions, senders)
        };

        let body = transactions
            .into_iter()
            .map(|tx| {
                TransactionSigned {
                    // TODO: This is the fastest way right now to make everything just work with
                    // a dummy transaction hash.
                    hash: Default::default(),
                    signature: tx.signature,
                    transaction: tx.transaction,
                }
            })
            .collect();
        Ok((Block { header, body, ommers, withdrawals }.with_senders(senders), td))
    }

    /// Execute the stage.
    pub fn execute_inner<DB: Database>(
        &self,
        provider: &mut DatabaseProviderRW<'_, &DB>,
        input: ExecInput,
    ) -> Result<ExecOutput, StageError> {
        let start_block = input.next_block();
        let max_block = input.previous_stage_checkpoint_block_number();

        // Build executor
        let mut executor =
            self.executor_factory.with_sp(LatestStateProviderRef::new(provider.tx_ref()));

        // Progress tracking
        let mut stage_progress = start_block;
        let mut stage_checkpoint =
            execution_checkpoint(provider, start_block, max_block, input.checkpoint())?;

        // Execute block range
        let mut state = PostState::default();
        for block_number in start_block..=max_block {
            let (block, td) = Self::read_block_with_senders(provider, block_number)?;

            // Configure the executor to use the current state.
            trace!(target: "sync::stages::execution", number = block_number, txs = block.body.len(), "Executing block");

            // Execute the block
            let (block, senders) = block.into_components();
            let block_state = executor
                .execute_and_verify_receipt(&block, td, Some(senders))
                .map_err(|error| StageError::ExecutionError {
                    block: block.header.clone().seal_slow(),
                    error,
                })?;

            // Gas metrics
            self.metrics
                .mgas_processed_total
                .increment(block.header.gas_used as f64 / MGAS_TO_GAS as f64);

            // Merge state changes
            state.extend(block_state);
            stage_progress = block_number;
            stage_checkpoint.progress.processed += block.gas_used;

<<<<<<< HEAD
            // Write history periodically to free up memory
            if self.thresholds.should_write_history(state.changeset_size_hint() as u64) {
                info!(target: "sync::stages::execution", ?block_number, "Writing history.");
                state.write_history_to_db(provider.tx_ref())?;
                info!(target: "sync::stages::execution", ?block_number, "Wrote history.");
                // gas_since_history_write = 0;
            }

=======
>>>>>>> 7cc69d52
            // Check if we should commit now
            if self.thresholds.is_end_of_batch(block_number - start_block, state.size_hint() as u64)
            {
                break
            }
        }

        // Write remaining changes
        trace!(target: "sync::stages::execution", accounts = state.accounts().len(), "Writing updated state to database");
        let start = Instant::now();
        state.write_to_db(provider.tx_ref())?;
        trace!(target: "sync::stages::execution", took = ?start.elapsed(), "Wrote state");

        let is_final_range = stage_progress == max_block;
        info!(target: "sync::stages::execution", stage_progress, is_final_range, "Stage iteration finished");
        Ok(ExecOutput {
            checkpoint: StageCheckpoint::new(stage_progress)
                .with_execution_stage_checkpoint(stage_checkpoint),
            done: is_final_range,
        })
    }
}

fn execution_checkpoint<DB: Database>(
    provider: &DatabaseProviderRW<'_, &DB>,
    start_block: BlockNumber,
    max_block: BlockNumber,
    checkpoint: StageCheckpoint,
) -> Result<ExecutionCheckpoint, DatabaseError> {
    Ok(match checkpoint.execution_stage_checkpoint() {
        // If checkpoint block range fully matches our range,
        // we take the previously used stage checkpoint as-is.
        Some(stage_checkpoint @ ExecutionCheckpoint { block_range, .. })
            if block_range == CheckpointBlockRange::from(start_block..=max_block) =>
        {
            stage_checkpoint
        }
        // If checkpoint block range precedes our range seamlessly, we take the previously used
        // stage checkpoint and add the amount of gas from our range to the checkpoint total.
        Some(ExecutionCheckpoint {
            block_range: CheckpointBlockRange { to, .. },
            progress: EntitiesCheckpoint { processed, total },
        }) if to == start_block - 1 => ExecutionCheckpoint {
            block_range: CheckpointBlockRange { from: start_block, to: max_block },
            progress: EntitiesCheckpoint {
                processed,
                total: total + calculate_gas_used_from_headers(provider, start_block..=max_block)?,
            },
        },
        // If checkpoint block range ends on the same block as our range, we take the previously
        // used stage checkpoint.
        Some(ExecutionCheckpoint { block_range: CheckpointBlockRange { to, .. }, progress })
            if to == max_block =>
        {
            ExecutionCheckpoint {
                block_range: CheckpointBlockRange { from: start_block, to: max_block },
                progress,
            }
        }
        // If there's any other non-empty checkpoint, we calculate the remaining amount of total gas
        // to be processed not including the checkpoint range.
        Some(ExecutionCheckpoint { progress: EntitiesCheckpoint { processed, .. }, .. }) => {
            let after_checkpoint_block_number =
                calculate_gas_used_from_headers(provider, checkpoint.block_number + 1..=max_block)?;

            ExecutionCheckpoint {
                block_range: CheckpointBlockRange { from: start_block, to: max_block },
                progress: EntitiesCheckpoint {
                    processed,
                    total: processed + after_checkpoint_block_number,
                },
            }
        }
        // Otherwise, we recalculate the whole stage checkpoint including the amount of gas
        // already processed, if there's any.
        _ => {
            let processed = calculate_gas_used_from_headers(provider, 0..=start_block - 1)?;

            ExecutionCheckpoint {
                block_range: CheckpointBlockRange { from: start_block, to: max_block },
                progress: EntitiesCheckpoint {
                    processed,
                    total: processed +
                        calculate_gas_used_from_headers(provider, start_block..=max_block)?,
                },
            }
        }
    })
}

fn calculate_gas_used_from_headers<DB: Database>(
    provider: &DatabaseProviderRW<'_, &DB>,
    range: RangeInclusive<BlockNumber>,
) -> Result<u64, DatabaseError> {
    let mut gas_total = 0;

    let start = Instant::now();
    for entry in provider.tx_ref().cursor_read::<tables::Headers>()?.walk_range(range.clone())? {
        let (_, Header { gas_used, .. }) = entry?;
        gas_total += gas_used;
    }

    let duration = start.elapsed();
    trace!(target: "sync::stages::execution", ?range, ?duration, "Time elapsed in calculate_gas_used_from_headers");

    Ok(gas_total)
}

/// The size of the stack used by the executor.
///
/// Ensure the size is aligned to 8 as this is usually more efficient.
///
/// Currently 64 megabytes.
const BIG_STACK_SIZE: usize = 64 * 1024 * 1024;

#[async_trait::async_trait]
impl<EF: ExecutorFactory, DB: Database> Stage<DB> for ExecutionStage<EF> {
    /// Return the id of the stage
    fn id(&self) -> StageId {
        StageId::Execution
    }

    /// Execute the stage
    async fn execute(
        &mut self,
        provider: &mut DatabaseProviderRW<'_, &DB>,
        input: ExecInput,
    ) -> Result<ExecOutput, StageError> {
        // For Ethereum transactions that reaches the max call depth (1024) revm can use more stack
        // space than what is allocated by default.
        //
        // To make sure we do not panic in this case, spawn a thread with a big stack allocated.
        //
        // A fix in revm is pending to give more insight into the stack size, which we can use later
        // to optimize revm or move data to the heap.
        //
        // See https://github.com/bluealloy/revm/issues/305
        std::thread::scope(|scope| {
            let handle = std::thread::Builder::new()
                .stack_size(BIG_STACK_SIZE)
                .spawn_scoped(scope, || {
                    // execute and store output to results
                    self.execute_inner(provider, input)
                })
                .expect("Expects that thread name is not null");
            handle.join().expect("Expects for thread to not panic")
        })
    }

    /// Unwind the stage.
    async fn unwind(
        &mut self,
        provider: &mut DatabaseProviderRW<'_, &DB>,
        input: UnwindInput,
    ) -> Result<UnwindOutput, StageError> {
        let tx = provider.tx_ref();
        // Acquire changeset cursors
        let mut account_changeset = tx.cursor_dup_write::<tables::AccountChangeSet>()?;
        let mut storage_changeset = tx.cursor_dup_write::<tables::StorageChangeSet>()?;

        let (range, unwind_to, is_final_range) =
            input.unwind_block_range_with_threshold(self.thresholds.max_blocks.unwrap_or(u64::MAX));

        if range.is_empty() {
            return Ok(UnwindOutput { checkpoint: StageCheckpoint::new(input.unwind_to) })
        }

        // get all batches for account change
        // Check if walk and walk_dup would do the same thing
        let account_changeset_batch =
            account_changeset.walk_range(range.clone())?.collect::<Result<Vec<_>, _>>()?;

        // revert all changes to PlainState
        for (_, changeset) in account_changeset_batch.into_iter().rev() {
            if let Some(account_info) = changeset.info {
                tx.put::<tables::PlainAccountState>(changeset.address, account_info)?;
            } else {
                tx.delete::<tables::PlainAccountState>(changeset.address, None)?;
            }
        }

        // get all batches for storage change
        let storage_changeset_batch = storage_changeset
            .walk_range(BlockNumberAddress::range(range.clone()))?
            .collect::<Result<Vec<_>, _>>()?;

        // revert all changes to PlainStorage
        let mut plain_storage_cursor = tx.cursor_dup_write::<tables::PlainStorageState>()?;

        for (key, storage) in storage_changeset_batch.into_iter().rev() {
            let address = key.address();
            if let Some(v) = plain_storage_cursor.seek_by_key_subkey(address, storage.key)? {
                if v.key == storage.key {
                    plain_storage_cursor.delete_current()?;
                }
            }
            if storage.value != U256::ZERO {
                plain_storage_cursor.upsert(address, storage)?;
            }
        }

        // Discard unwinded changesets
        provider.unwind_table_by_num::<tables::AccountChangeSet>(unwind_to)?;

        let mut rev_storage_changeset_walker = storage_changeset.walk_back(None)?;
        while let Some((key, _)) = rev_storage_changeset_walker.next().transpose()? {
            if key.block_number() < *range.start() {
                break
            }
            // delete all changesets
            rev_storage_changeset_walker.delete_current()?;
        }

        // Look up the start index for the transaction range
        let first_tx_num = provider.block_body_indices(*range.start())?.first_tx_num();

        let mut stage_checkpoint = input.checkpoint.execution_stage_checkpoint();

        // Unwind all receipts for transactions in the block range
        let mut cursor = tx.cursor_write::<tables::Receipts>()?;
        let mut reverse_walker = cursor.walk_back(None)?;

        while let Some(Ok((tx_number, receipt))) = reverse_walker.next() {
            if tx_number < first_tx_num {
                break
            }
            reverse_walker.delete_current()?;

            if let Some(stage_checkpoint) = stage_checkpoint.as_mut() {
                stage_checkpoint.progress.processed -= receipt.cumulative_gas_used;
            }
        }

        let checkpoint = if let Some(stage_checkpoint) = stage_checkpoint {
            StageCheckpoint::new(unwind_to).with_execution_stage_checkpoint(stage_checkpoint)
        } else {
            StageCheckpoint::new(unwind_to)
        };

        info!(target: "sync::stages::execution", to_block = input.unwind_to, unwind_progress = unwind_to, is_final_range, "Unwind iteration finished");
        Ok(UnwindOutput { checkpoint })
    }
}

/// The thresholds at which the execution stage writes state changes to the database.
///
/// If either of the thresholds (`max_blocks` and `max_changes`) are hit, then the execution stage
/// commits all pending changes to the database.
#[derive(Debug)]
pub struct ExecutionStageThresholds {
    /// The maximum number of blocks to process before the execution stage commits.
    pub max_blocks: Option<u64>,
    /// The maximum amount of state changes to keep in memory before the execution stage commits.
    pub max_changes: Option<u64>,
}

impl Default for ExecutionStageThresholds {
    fn default() -> Self {
        Self { max_blocks: Some(500_000), max_changes: Some(5_000_000) }
    }
}

impl ExecutionStageThresholds {
    /// Check if the batch thresholds have been hit.
    #[inline]
    pub fn is_end_of_batch(&self, blocks_processed: u64, changes_processed: u64) -> bool {
        blocks_processed >= self.max_blocks.unwrap_or(u64::MAX) ||
            changes_processed >= self.max_changes.unwrap_or(u64::MAX)
    }
}

#[cfg(test)]
mod tests {
    use super::*;
    use crate::test_utils::{TestTransaction, PREV_STAGE_ID};
    use assert_matches::assert_matches;
    use reth_db::{
        mdbx::{test_utils::create_test_db, EnvKind, WriteMap},
        models::AccountBeforeTx,
    };
    use reth_primitives::{
        hex_literal::hex, keccak256, stage::StageUnitCheckpoint, Account, Bytecode,
        ChainSpecBuilder, SealedBlock, StorageEntry, H160, H256, MAINNET, U256,
    };
    use reth_provider::{insert_canonical_block, ShareableDatabase};
    use reth_revm::Factory;
    use reth_rlp::Decodable;
    use std::sync::Arc;

    fn stage() -> ExecutionStage<Factory> {
        let factory =
            Factory::new(Arc::new(ChainSpecBuilder::mainnet().berlin_activated().build()));
        ExecutionStage::new(
            factory,
            ExecutionStageThresholds { max_blocks: Some(100), max_changes: None },
        )
    }

    #[test]
    fn execution_checkpoint_matches() {
        let state_db = create_test_db::<WriteMap>(EnvKind::RW);
        let db = ShareableDatabase::new(state_db.as_ref(), Arc::new(MAINNET.clone()));
        let tx = db.provider_rw().unwrap();

        let previous_stage_checkpoint = ExecutionCheckpoint {
            block_range: CheckpointBlockRange { from: 0, to: 0 },
            progress: EntitiesCheckpoint { processed: 1, total: 2 },
        };
        let previous_checkpoint = StageCheckpoint {
            block_number: 0,
            stage_checkpoint: Some(StageUnitCheckpoint::Execution(previous_stage_checkpoint)),
        };

        let stage_checkpoint = execution_checkpoint(
            &tx,
            previous_stage_checkpoint.block_range.from,
            previous_stage_checkpoint.block_range.to,
            previous_checkpoint,
        );

        assert_eq!(stage_checkpoint, Ok(previous_stage_checkpoint));
    }

    #[test]
    fn execution_checkpoint_precedes() {
        let state_db = create_test_db::<WriteMap>(EnvKind::RW);
        let db = ShareableDatabase::new(state_db.as_ref(), Arc::new(MAINNET.clone()));
        let mut provider = db.provider_rw().unwrap();

        let mut genesis_rlp = hex!("f901faf901f5a00000000000000000000000000000000000000000000000000000000000000000a01dcc4de8dec75d7aab85b567b6ccd41ad312451b948a7413f0a142fd40d49347942adc25665018aa1fe0e6bc666dac8fc2697ff9baa045571b40ae66ca7480791bbb2887286e4e4c4b1b298b191c889d6959023a32eda056e81f171bcc55a6ff8345e692c0f86e5b48e01b996cadc001622fb5e363b421a056e81f171bcc55a6ff8345e692c0f86e5b48e01b996cadc001622fb5e363b421b901000000000000000000000000000000000000000000000000000000000000000000000000000000000000000000000000000000000000000000000000000000000000000000000000000000000000000000000000000000000000000000000000000000000000000000000000000000000000000000000000000000000000000000000000000000000000000000000000000000000000000000000000000000000000000000000000000000000000000000000000000000000000000000000000000000000000000000000000000000000000000000000000000000000000000000000000000000000000000000000000000000000000000000000000000000000083020000808502540be400808000a00000000000000000000000000000000000000000000000000000000000000000880000000000000000c0c0").as_slice();
        let genesis = SealedBlock::decode(&mut genesis_rlp).unwrap();
        let mut block_rlp = hex!("f90262f901f9a075c371ba45999d87f4542326910a11af515897aebce5265d3f6acd1f1161f82fa01dcc4de8dec75d7aab85b567b6ccd41ad312451b948a7413f0a142fd40d49347942adc25665018aa1fe0e6bc666dac8fc2697ff9baa098f2dcd87c8ae4083e7017a05456c14eea4b1db2032126e27b3b1563d57d7cc0a08151d548273f6683169524b66ca9fe338b9ce42bc3540046c828fd939ae23bcba03f4e5c2ec5b2170b711d97ee755c160457bb58d8daa338e835ec02ae6860bbabb901000000000000000000000000000000000000000000000000000000000000000000000000000000000000000000000000000000000000000000000000000000000000000000000000000000000000000000000000000000000000000000000000000000000000000000000000000000000000000000000000000000000000000000000000000000000000000000000000000000000000000000000000000000000000000000000000000000000000000000000000000000000000000000000000000000000000000000000000000000000000000000000000000000000000000000000000000000000000000000000000000000000000000000000000000000000083020000018502540be40082a8798203e800a00000000000000000000000000000000000000000000000000000000000000000880000000000000000f863f861800a8405f5e10094100000000000000000000000000000000000000080801ba07e09e26678ed4fac08a249ebe8ed680bf9051a5e14ad223e4b2b9d26e0208f37a05f6e3f188e3e6eab7d7d3b6568f5eac7d687b08d307d3154ccd8c87b4630509bc0").as_slice();
        let block = SealedBlock::decode(&mut block_rlp).unwrap();
        insert_canonical_block(provider.tx_mut(), genesis, None).unwrap();
        insert_canonical_block(provider.tx_mut(), block.clone(), None).unwrap();
        provider.commit().unwrap();

        let previous_stage_checkpoint = ExecutionCheckpoint {
            block_range: CheckpointBlockRange { from: 0, to: 0 },
            progress: EntitiesCheckpoint { processed: 1, total: 1 },
        };
        let previous_checkpoint = StageCheckpoint {
            block_number: 1,
            stage_checkpoint: Some(StageUnitCheckpoint::Execution(previous_stage_checkpoint)),
        };

        let provider = db.provider_rw().unwrap();
        let stage_checkpoint = execution_checkpoint(&provider, 1, 1, previous_checkpoint);

        assert_matches!(stage_checkpoint, Ok(ExecutionCheckpoint {
            block_range: CheckpointBlockRange { from: 1, to: 1 },
            progress: EntitiesCheckpoint {
                processed,
                total
            }
        }) if processed == previous_stage_checkpoint.progress.processed &&
            total == previous_stage_checkpoint.progress.total + block.gas_used);
    }

    #[test]
    fn execution_checkpoint_recalculate_full_previous_some() {
        let state_db = create_test_db::<WriteMap>(EnvKind::RW);
        let db = ShareableDatabase::new(state_db.as_ref(), Arc::new(MAINNET.clone()));
        let mut provider = db.provider_rw().unwrap();

        let mut genesis_rlp = hex!("f901faf901f5a00000000000000000000000000000000000000000000000000000000000000000a01dcc4de8dec75d7aab85b567b6ccd41ad312451b948a7413f0a142fd40d49347942adc25665018aa1fe0e6bc666dac8fc2697ff9baa045571b40ae66ca7480791bbb2887286e4e4c4b1b298b191c889d6959023a32eda056e81f171bcc55a6ff8345e692c0f86e5b48e01b996cadc001622fb5e363b421a056e81f171bcc55a6ff8345e692c0f86e5b48e01b996cadc001622fb5e363b421b901000000000000000000000000000000000000000000000000000000000000000000000000000000000000000000000000000000000000000000000000000000000000000000000000000000000000000000000000000000000000000000000000000000000000000000000000000000000000000000000000000000000000000000000000000000000000000000000000000000000000000000000000000000000000000000000000000000000000000000000000000000000000000000000000000000000000000000000000000000000000000000000000000000000000000000000000000000000000000000000000000000000000000000000000000000000083020000808502540be400808000a00000000000000000000000000000000000000000000000000000000000000000880000000000000000c0c0").as_slice();
        let genesis = SealedBlock::decode(&mut genesis_rlp).unwrap();
        let mut block_rlp = hex!("f90262f901f9a075c371ba45999d87f4542326910a11af515897aebce5265d3f6acd1f1161f82fa01dcc4de8dec75d7aab85b567b6ccd41ad312451b948a7413f0a142fd40d49347942adc25665018aa1fe0e6bc666dac8fc2697ff9baa098f2dcd87c8ae4083e7017a05456c14eea4b1db2032126e27b3b1563d57d7cc0a08151d548273f6683169524b66ca9fe338b9ce42bc3540046c828fd939ae23bcba03f4e5c2ec5b2170b711d97ee755c160457bb58d8daa338e835ec02ae6860bbabb901000000000000000000000000000000000000000000000000000000000000000000000000000000000000000000000000000000000000000000000000000000000000000000000000000000000000000000000000000000000000000000000000000000000000000000000000000000000000000000000000000000000000000000000000000000000000000000000000000000000000000000000000000000000000000000000000000000000000000000000000000000000000000000000000000000000000000000000000000000000000000000000000000000000000000000000000000000000000000000000000000000000000000000000000000000000083020000018502540be40082a8798203e800a00000000000000000000000000000000000000000000000000000000000000000880000000000000000f863f861800a8405f5e10094100000000000000000000000000000000000000080801ba07e09e26678ed4fac08a249ebe8ed680bf9051a5e14ad223e4b2b9d26e0208f37a05f6e3f188e3e6eab7d7d3b6568f5eac7d687b08d307d3154ccd8c87b4630509bc0").as_slice();
        let block = SealedBlock::decode(&mut block_rlp).unwrap();
        insert_canonical_block(provider.tx_mut(), genesis, None).unwrap();
        insert_canonical_block(provider.tx_mut(), block.clone(), None).unwrap();
        provider.commit().unwrap();

        let previous_stage_checkpoint = ExecutionCheckpoint {
            block_range: CheckpointBlockRange { from: 0, to: 0 },
            progress: EntitiesCheckpoint { processed: 1, total: 1 },
        };
        let previous_checkpoint = StageCheckpoint {
            block_number: 1,
            stage_checkpoint: Some(StageUnitCheckpoint::Execution(previous_stage_checkpoint)),
        };

        let provider = db.provider_rw().unwrap();
        let stage_checkpoint = execution_checkpoint(&provider, 1, 1, previous_checkpoint);

        assert_matches!(stage_checkpoint, Ok(ExecutionCheckpoint {
            block_range: CheckpointBlockRange { from: 1, to: 1 },
            progress: EntitiesCheckpoint {
                processed,
                total
            }
        }) if processed == previous_stage_checkpoint.progress.processed &&
            total == previous_stage_checkpoint.progress.total + block.gas_used);
    }

    #[test]
    fn execution_checkpoint_recalculate_full_previous_none() {
        let state_db = create_test_db::<WriteMap>(EnvKind::RW);
        let db = ShareableDatabase::new(state_db.as_ref(), Arc::new(MAINNET.clone()));
        let mut provider = db.provider_rw().unwrap();

        let mut genesis_rlp = hex!("f901faf901f5a00000000000000000000000000000000000000000000000000000000000000000a01dcc4de8dec75d7aab85b567b6ccd41ad312451b948a7413f0a142fd40d49347942adc25665018aa1fe0e6bc666dac8fc2697ff9baa045571b40ae66ca7480791bbb2887286e4e4c4b1b298b191c889d6959023a32eda056e81f171bcc55a6ff8345e692c0f86e5b48e01b996cadc001622fb5e363b421a056e81f171bcc55a6ff8345e692c0f86e5b48e01b996cadc001622fb5e363b421b901000000000000000000000000000000000000000000000000000000000000000000000000000000000000000000000000000000000000000000000000000000000000000000000000000000000000000000000000000000000000000000000000000000000000000000000000000000000000000000000000000000000000000000000000000000000000000000000000000000000000000000000000000000000000000000000000000000000000000000000000000000000000000000000000000000000000000000000000000000000000000000000000000000000000000000000000000000000000000000000000000000000000000000000000000000000083020000808502540be400808000a00000000000000000000000000000000000000000000000000000000000000000880000000000000000c0c0").as_slice();
        let genesis = SealedBlock::decode(&mut genesis_rlp).unwrap();
        let mut block_rlp = hex!("f90262f901f9a075c371ba45999d87f4542326910a11af515897aebce5265d3f6acd1f1161f82fa01dcc4de8dec75d7aab85b567b6ccd41ad312451b948a7413f0a142fd40d49347942adc25665018aa1fe0e6bc666dac8fc2697ff9baa098f2dcd87c8ae4083e7017a05456c14eea4b1db2032126e27b3b1563d57d7cc0a08151d548273f6683169524b66ca9fe338b9ce42bc3540046c828fd939ae23bcba03f4e5c2ec5b2170b711d97ee755c160457bb58d8daa338e835ec02ae6860bbabb901000000000000000000000000000000000000000000000000000000000000000000000000000000000000000000000000000000000000000000000000000000000000000000000000000000000000000000000000000000000000000000000000000000000000000000000000000000000000000000000000000000000000000000000000000000000000000000000000000000000000000000000000000000000000000000000000000000000000000000000000000000000000000000000000000000000000000000000000000000000000000000000000000000000000000000000000000000000000000000000000000000000000000000000000000000000083020000018502540be40082a8798203e800a00000000000000000000000000000000000000000000000000000000000000000880000000000000000f863f861800a8405f5e10094100000000000000000000000000000000000000080801ba07e09e26678ed4fac08a249ebe8ed680bf9051a5e14ad223e4b2b9d26e0208f37a05f6e3f188e3e6eab7d7d3b6568f5eac7d687b08d307d3154ccd8c87b4630509bc0").as_slice();
        let block = SealedBlock::decode(&mut block_rlp).unwrap();
        insert_canonical_block(provider.tx_mut(), genesis, None).unwrap();
        insert_canonical_block(provider.tx_mut(), block.clone(), None).unwrap();
        provider.commit().unwrap();

        let previous_checkpoint = StageCheckpoint { block_number: 1, stage_checkpoint: None };

        let provider = db.provider_rw().unwrap();
        let stage_checkpoint = execution_checkpoint(&provider, 1, 1, previous_checkpoint);

        assert_matches!(stage_checkpoint, Ok(ExecutionCheckpoint {
            block_range: CheckpointBlockRange { from: 1, to: 1 },
            progress: EntitiesCheckpoint {
                processed: 0,
                total
            }
        }) if total == block.gas_used);
    }

    #[tokio::test]
    async fn sanity_execution_of_block() {
        // TODO cleanup the setup after https://github.com/paradigmxyz/reth/issues/332
        // is merged as it has similar framework
        let state_db = create_test_db::<WriteMap>(EnvKind::RW);
        let db = ShareableDatabase::new(state_db.as_ref(), Arc::new(MAINNET.clone()));
        let mut provider = db.provider_rw().unwrap();
        let input = ExecInput {
            previous_stage: Some((PREV_STAGE_ID, 1)),
            /// The progress of this stage the last time it was executed.
            checkpoint: None,
        };
        let mut genesis_rlp = hex!("f901faf901f5a00000000000000000000000000000000000000000000000000000000000000000a01dcc4de8dec75d7aab85b567b6ccd41ad312451b948a7413f0a142fd40d49347942adc25665018aa1fe0e6bc666dac8fc2697ff9baa045571b40ae66ca7480791bbb2887286e4e4c4b1b298b191c889d6959023a32eda056e81f171bcc55a6ff8345e692c0f86e5b48e01b996cadc001622fb5e363b421a056e81f171bcc55a6ff8345e692c0f86e5b48e01b996cadc001622fb5e363b421b901000000000000000000000000000000000000000000000000000000000000000000000000000000000000000000000000000000000000000000000000000000000000000000000000000000000000000000000000000000000000000000000000000000000000000000000000000000000000000000000000000000000000000000000000000000000000000000000000000000000000000000000000000000000000000000000000000000000000000000000000000000000000000000000000000000000000000000000000000000000000000000000000000000000000000000000000000000000000000000000000000000000000000000000000000000000083020000808502540be400808000a00000000000000000000000000000000000000000000000000000000000000000880000000000000000c0c0").as_slice();
        let genesis = SealedBlock::decode(&mut genesis_rlp).unwrap();
        let mut block_rlp = hex!("f90262f901f9a075c371ba45999d87f4542326910a11af515897aebce5265d3f6acd1f1161f82fa01dcc4de8dec75d7aab85b567b6ccd41ad312451b948a7413f0a142fd40d49347942adc25665018aa1fe0e6bc666dac8fc2697ff9baa098f2dcd87c8ae4083e7017a05456c14eea4b1db2032126e27b3b1563d57d7cc0a08151d548273f6683169524b66ca9fe338b9ce42bc3540046c828fd939ae23bcba03f4e5c2ec5b2170b711d97ee755c160457bb58d8daa338e835ec02ae6860bbabb901000000000000000000000000000000000000000000000000000000000000000000000000000000000000000000000000000000000000000000000000000000000000000000000000000000000000000000000000000000000000000000000000000000000000000000000000000000000000000000000000000000000000000000000000000000000000000000000000000000000000000000000000000000000000000000000000000000000000000000000000000000000000000000000000000000000000000000000000000000000000000000000000000000000000000000000000000000000000000000000000000000000000000000000000000000000083020000018502540be40082a8798203e800a00000000000000000000000000000000000000000000000000000000000000000880000000000000000f863f861800a8405f5e10094100000000000000000000000000000000000000080801ba07e09e26678ed4fac08a249ebe8ed680bf9051a5e14ad223e4b2b9d26e0208f37a05f6e3f188e3e6eab7d7d3b6568f5eac7d687b08d307d3154ccd8c87b4630509bc0").as_slice();
        let block = SealedBlock::decode(&mut block_rlp).unwrap();
        insert_canonical_block(provider.tx_mut(), genesis, None).unwrap();
        insert_canonical_block(provider.tx_mut(), block.clone(), None).unwrap();
        provider.commit().unwrap();

        // insert pre state
        let mut provider = db.provider_rw().unwrap();
        let db_tx = provider.tx_mut();
        let acc1 = H160(hex!("1000000000000000000000000000000000000000"));
        let acc2 = H160(hex!("a94f5374fce5edbc8e2a8697c15331677e6ebf0b"));
        let code = hex!("5a465a905090036002900360015500");
        let balance = U256::from(0x3635c9adc5dea00000u128);
        let code_hash = keccak256(code);
        db_tx
            .put::<tables::PlainAccountState>(
                acc1,
                Account { nonce: 0, balance: U256::ZERO, bytecode_hash: Some(code_hash) },
            )
            .unwrap();
        db_tx
            .put::<tables::PlainAccountState>(
                acc2,
                Account { nonce: 0, balance, bytecode_hash: None },
            )
            .unwrap();
        db_tx.put::<tables::Bytecodes>(code_hash, Bytecode::new_raw(code.to_vec().into())).unwrap();
        provider.commit().unwrap();

        let mut provider = db.provider_rw().unwrap();
        let mut execution_stage = stage();
        let output = execution_stage.execute(&mut provider, input).await.unwrap();
        provider.commit().unwrap();
        assert_matches!(output, ExecOutput {
            checkpoint: StageCheckpoint {
                block_number: 1,
                stage_checkpoint: Some(StageUnitCheckpoint::Execution(ExecutionCheckpoint {
                    block_range: CheckpointBlockRange {
                        from: 1,
                        to: 1,
                    },
                    progress: EntitiesCheckpoint {
                        processed,
                        total
                    }
                }))
            },
            done: true
        } if processed == total && total == block.gas_used);
        let mut provider = db.provider_rw().unwrap();
        let tx = provider.tx_mut();
        // check post state
        let account1 = H160(hex!("1000000000000000000000000000000000000000"));
        let account1_info =
            Account { balance: U256::ZERO, nonce: 0x00, bytecode_hash: Some(code_hash) };
        let account2 = H160(hex!("2adc25665018aa1fe0e6bc666dac8fc2697ff9ba"));
        let account2_info = Account {
            balance: U256::from(0x1bc16d674ece94bau128),
            nonce: 0x00,
            bytecode_hash: None,
        };
        let account3 = H160(hex!("a94f5374fce5edbc8e2a8697c15331677e6ebf0b"));
        let account3_info = Account {
            balance: U256::from(0x3635c9adc5de996b46u128),
            nonce: 0x01,
            bytecode_hash: None,
        };

        // assert accounts
        assert_eq!(
            tx.get::<tables::PlainAccountState>(account1),
            Ok(Some(account1_info)),
            "Post changed of a account"
        );
        assert_eq!(
            tx.get::<tables::PlainAccountState>(account2),
            Ok(Some(account2_info)),
            "Post changed of a account"
        );
        assert_eq!(
            tx.get::<tables::PlainAccountState>(account3),
            Ok(Some(account3_info)),
            "Post changed of a account"
        );
        // assert storage
        // Get on dupsort would return only first value. This is good enough for this test.
        assert_eq!(
            tx.get::<tables::PlainStorageState>(account1),
            Ok(Some(StorageEntry { key: H256::from_low_u64_be(1), value: U256::from(2) })),
            "Post changed of a account"
        );
    }

    #[tokio::test]
    async fn sanity_execute_unwind() {
        // TODO cleanup the setup after https://github.com/paradigmxyz/reth/issues/332
        // is merged as it has similar framework

        let state_db = create_test_db::<WriteMap>(EnvKind::RW);
        let db = ShareableDatabase::new(state_db.as_ref(), Arc::new(MAINNET.clone()));
        let mut provider = db.provider_rw().unwrap();
        let input = ExecInput {
            previous_stage: Some((PREV_STAGE_ID, 1)),
            /// The progress of this stage the last time it was executed.
            checkpoint: None,
        };
        let mut genesis_rlp = hex!("f901faf901f5a00000000000000000000000000000000000000000000000000000000000000000a01dcc4de8dec75d7aab85b567b6ccd41ad312451b948a7413f0a142fd40d49347942adc25665018aa1fe0e6bc666dac8fc2697ff9baa045571b40ae66ca7480791bbb2887286e4e4c4b1b298b191c889d6959023a32eda056e81f171bcc55a6ff8345e692c0f86e5b48e01b996cadc001622fb5e363b421a056e81f171bcc55a6ff8345e692c0f86e5b48e01b996cadc001622fb5e363b421b901000000000000000000000000000000000000000000000000000000000000000000000000000000000000000000000000000000000000000000000000000000000000000000000000000000000000000000000000000000000000000000000000000000000000000000000000000000000000000000000000000000000000000000000000000000000000000000000000000000000000000000000000000000000000000000000000000000000000000000000000000000000000000000000000000000000000000000000000000000000000000000000000000000000000000000000000000000000000000000000000000000000000000000000000000000000083020000808502540be400808000a00000000000000000000000000000000000000000000000000000000000000000880000000000000000c0c0").as_slice();
        let genesis = SealedBlock::decode(&mut genesis_rlp).unwrap();
        let mut block_rlp = hex!("f90262f901f9a075c371ba45999d87f4542326910a11af515897aebce5265d3f6acd1f1161f82fa01dcc4de8dec75d7aab85b567b6ccd41ad312451b948a7413f0a142fd40d49347942adc25665018aa1fe0e6bc666dac8fc2697ff9baa098f2dcd87c8ae4083e7017a05456c14eea4b1db2032126e27b3b1563d57d7cc0a08151d548273f6683169524b66ca9fe338b9ce42bc3540046c828fd939ae23bcba03f4e5c2ec5b2170b711d97ee755c160457bb58d8daa338e835ec02ae6860bbabb901000000000000000000000000000000000000000000000000000000000000000000000000000000000000000000000000000000000000000000000000000000000000000000000000000000000000000000000000000000000000000000000000000000000000000000000000000000000000000000000000000000000000000000000000000000000000000000000000000000000000000000000000000000000000000000000000000000000000000000000000000000000000000000000000000000000000000000000000000000000000000000000000000000000000000000000000000000000000000000000000000000000000000000000000000000000083020000018502540be40082a8798203e800a00000000000000000000000000000000000000000000000000000000000000000880000000000000000f863f861800a8405f5e10094100000000000000000000000000000000000000080801ba07e09e26678ed4fac08a249ebe8ed680bf9051a5e14ad223e4b2b9d26e0208f37a05f6e3f188e3e6eab7d7d3b6568f5eac7d687b08d307d3154ccd8c87b4630509bc0").as_slice();
        let block = SealedBlock::decode(&mut block_rlp).unwrap();
        insert_canonical_block(provider.tx_mut(), genesis, None).unwrap();
        insert_canonical_block(provider.tx_mut(), block.clone(), None).unwrap();
        provider.commit().unwrap();

        // variables
        let code = hex!("5a465a905090036002900360015500");
        let balance = U256::from(0x3635c9adc5dea00000u128);
        let code_hash = keccak256(code);
        // pre state
        let mut provider = db.provider_rw().unwrap();
        let db_tx = provider.tx_mut();
        let acc1 = H160(hex!("1000000000000000000000000000000000000000"));
        let acc1_info = Account { nonce: 0, balance: U256::ZERO, bytecode_hash: Some(code_hash) };
        let acc2 = H160(hex!("a94f5374fce5edbc8e2a8697c15331677e6ebf0b"));
        let acc2_info = Account { nonce: 0, balance, bytecode_hash: None };

        db_tx.put::<tables::PlainAccountState>(acc1, acc1_info).unwrap();
        db_tx.put::<tables::PlainAccountState>(acc2, acc2_info).unwrap();
        db_tx.put::<tables::Bytecodes>(code_hash, Bytecode::new_raw(code.to_vec().into())).unwrap();
        provider.commit().unwrap();

        // execute
        let mut provider = db.provider_rw().unwrap();
        let mut execution_stage = stage();
        let result = execution_stage.execute(&mut provider, input).await.unwrap();
        provider.commit().unwrap();

        let mut provider = db.provider_rw().unwrap();
        let mut stage = stage();
        let result = stage
            .unwind(
                &mut provider,
                UnwindInput { checkpoint: result.checkpoint, unwind_to: 0, bad_block: None },
            )
            .await
            .unwrap();

        assert_matches!(result, UnwindOutput {
            checkpoint: StageCheckpoint {
                block_number: 0,
                stage_checkpoint: Some(StageUnitCheckpoint::Execution(ExecutionCheckpoint {
                    block_range: CheckpointBlockRange {
                        from: 1,
                        to: 1,
                    },
                    progress: EntitiesCheckpoint {
                        processed: 0,
                        total
                    }
                }))
            }
        } if total == block.gas_used);

        // assert unwind stage
        let provider = db.provider_rw().unwrap();
        let db_tx = provider.tx_ref();
        assert_eq!(
            db_tx.get::<tables::PlainAccountState>(acc1),
            Ok(Some(acc1_info)),
            "Pre changed of a account"
        );
        assert_eq!(
            db_tx.get::<tables::PlainAccountState>(acc2),
            Ok(Some(acc2_info)),
            "Post changed of a account"
        );

        let miner_acc = H160(hex!("2adc25665018aa1fe0e6bc666dac8fc2697ff9ba"));
        assert_eq!(
            db_tx.get::<tables::PlainAccountState>(miner_acc),
            Ok(None),
            "Third account should be unwound"
        );

        assert_eq!(db_tx.get::<tables::Receipts>(0), Ok(None), "First receipt should be unwound");
    }

    #[tokio::test]
    async fn test_selfdestruct() {
        let test_tx = TestTransaction::default();
        let factory = ShareableDatabase::new(test_tx.tx.as_ref(), Arc::new(MAINNET.clone()));
        let mut provider = factory.provider_rw().unwrap();
        let input = ExecInput {
            previous_stage: Some((PREV_STAGE_ID, 1)),
            /// The progress of this stage the last time it was executed.
            checkpoint: None,
        };
        let mut genesis_rlp = hex!("f901f8f901f3a00000000000000000000000000000000000000000000000000000000000000000a01dcc4de8dec75d7aab85b567b6ccd41ad312451b948a7413f0a142fd40d49347942adc25665018aa1fe0e6bc666dac8fc2697ff9baa0c9ceb8372c88cb461724d8d3d87e8b933f6fc5f679d4841800e662f4428ffd0da056e81f171bcc55a6ff8345e692c0f86e5b48e01b996cadc001622fb5e363b421a056e81f171bcc55a6ff8345e692c0f86e5b48e01b996cadc001622fb5e363b421b90100000000000000000000000000000000000000000000000000000000000000000000000000000000000000000000000000000000000000000000000000000000000000000000000000000000000000000000000000000000000000000000000000000000000000000000000000000000000000000000000000000000000000000000000000000000000000000000000000000000000000000000000000000000000000000000000000000000000000000000000000000000000000000000000000000000000000000000000000000000000000000000000000000000000000000000000000000000000000000000000000000000000000000000000000000000008302000080830f4240808000a00000000000000000000000000000000000000000000000000000000000000000880000000000000000c0c0").as_slice();
        let genesis = SealedBlock::decode(&mut genesis_rlp).unwrap();
        let mut block_rlp = hex!("f9025ff901f7a0c86e8cc0310ae7c531c758678ddbfd16fc51c8cef8cec650b032de9869e8b94fa01dcc4de8dec75d7aab85b567b6ccd41ad312451b948a7413f0a142fd40d49347942adc25665018aa1fe0e6bc666dac8fc2697ff9baa050554882fbbda2c2fd93fdc466db9946ea262a67f7a76cc169e714f105ab583da00967f09ef1dfed20c0eacfaa94d5cd4002eda3242ac47eae68972d07b106d192a0e3c8b47fbfc94667ef4cceb17e5cc21e3b1eebd442cebb27f07562b33836290db90100000000000000000000000000000000000000000000000000000000000000000000000000000000000000000000000000000000000000000000000000000000000000000000000000000000000000000000000000000000000000000000000000000000000000000000000000000000000000000000000000000000000000000000000000000000000000000000000000000000000000000000000000000000000000000000000000000000000000000000000000000000000000000000000000000000000000000000000000000000000000000000000000000000000000000000000000000000000000000000000000000000000000000000000000000000008302000001830f42408238108203e800a00000000000000000000000000000000000000000000000000000000000000000880000000000000000f862f860800a83061a8094095e7baea6a6c7c4c2dfeb977efac326af552d8780801ba072ed817487b84ba367d15d2f039b5fc5f087d0a8882fbdf73e8cb49357e1ce30a0403d800545b8fc544f92ce8124e2255f8c3c6af93f28243a120585d4c4c6a2a3c0").as_slice();
        let block = SealedBlock::decode(&mut block_rlp).unwrap();
        insert_canonical_block(provider.tx_mut(), genesis, None).unwrap();
        insert_canonical_block(provider.tx_mut(), block.clone(), None).unwrap();
        provider.commit().unwrap();

        // variables
        let caller_address = H160(hex!("a94f5374fce5edbc8e2a8697c15331677e6ebf0b"));
        let destroyed_address = H160(hex!("095e7baea6a6c7c4c2dfeb977efac326af552d87"));
        let beneficiary_address = H160(hex!("2adc25665018aa1fe0e6bc666dac8fc2697ff9ba"));

        let code = hex!("73095e7baea6a6c7c4c2dfeb977efac326af552d8731ff00");
        let balance = U256::from(0x0de0b6b3a7640000u64);
        let code_hash = keccak256(code);

        // pre state
        let caller_info = Account { nonce: 0, balance, bytecode_hash: None };
        let destroyed_info =
            Account { nonce: 0, balance: U256::ZERO, bytecode_hash: Some(code_hash) };

        // set account
        let provider = factory.provider_rw().unwrap();
        provider.tx_ref().put::<tables::PlainAccountState>(caller_address, caller_info).unwrap();
        provider
            .tx_ref()
            .put::<tables::PlainAccountState>(destroyed_address, destroyed_info)
            .unwrap();
        provider
            .tx_ref()
            .put::<tables::Bytecodes>(code_hash, Bytecode::new_raw(code.to_vec().into()))
            .unwrap();
        // set storage to check when account gets destroyed.
        provider
            .tx_ref()
            .put::<tables::PlainStorageState>(
                destroyed_address,
                StorageEntry { key: H256::zero(), value: U256::ZERO },
            )
            .unwrap();
        provider
            .tx_ref()
            .put::<tables::PlainStorageState>(
                destroyed_address,
                StorageEntry { key: H256::from_low_u64_be(1), value: U256::from(1u64) },
            )
            .unwrap();

        provider.commit().unwrap();

        // execute
        let mut provider = factory.provider_rw().unwrap();
        let mut execution_stage = stage();
        let _ = execution_stage.execute(&mut provider, input).await.unwrap();
        provider.commit().unwrap();

        // assert unwind stage
        let provider = factory.provider_rw().unwrap();
        assert_eq!(
            provider.tx_ref().get::<tables::PlainAccountState>(destroyed_address),
            Ok(None),
            "Account was destroyed"
        );

        assert_eq!(
            provider.tx_ref().get::<tables::PlainStorageState>(destroyed_address),
            Ok(None),
            "There is storage for destroyed account"
        );
        // drops tx so that it returns write privilege to test_tx
        drop(provider);
        let plain_accounts = test_tx.table::<tables::PlainAccountState>().unwrap();
        let plain_storage = test_tx.table::<tables::PlainStorageState>().unwrap();

        assert_eq!(
            plain_accounts,
            vec![
                (
                    beneficiary_address,
                    Account {
                        nonce: 0,
                        balance: U256::from(0x1bc16d674eca30a0u64),
                        bytecode_hash: None
                    }
                ),
                (
                    caller_address,
                    Account {
                        nonce: 1,
                        balance: U256::from(0xde0b6b3a761cf60u64),
                        bytecode_hash: None
                    }
                )
            ]
        );
        assert!(plain_storage.is_empty());

        let account_changesets = test_tx.table::<tables::AccountChangeSet>().unwrap();
        let storage_changesets = test_tx.table::<tables::StorageChangeSet>().unwrap();

        assert_eq!(
            account_changesets,
            vec![
                (
                    block.number,
                    AccountBeforeTx { address: destroyed_address, info: Some(destroyed_info) },
                ),
                (block.number, AccountBeforeTx { address: beneficiary_address, info: None }),
                (
                    block.number,
                    AccountBeforeTx { address: caller_address, info: Some(caller_info) }
                ),
            ]
        );

        assert_eq!(
            storage_changesets,
            vec![
                (
                    (block.number, destroyed_address).into(),
                    StorageEntry { key: H256::zero(), value: U256::ZERO }
                ),
                (
                    (block.number, destroyed_address).into(),
                    StorageEntry { key: H256::from_low_u64_be(1), value: U256::from(1u64) }
                )
            ]
        );
    }
}<|MERGE_RESOLUTION|>--- conflicted
+++ resolved
@@ -183,17 +183,6 @@
             stage_progress = block_number;
             stage_checkpoint.progress.processed += block.gas_used;
 
-<<<<<<< HEAD
-            // Write history periodically to free up memory
-            if self.thresholds.should_write_history(state.changeset_size_hint() as u64) {
-                info!(target: "sync::stages::execution", ?block_number, "Writing history.");
-                state.write_history_to_db(provider.tx_ref())?;
-                info!(target: "sync::stages::execution", ?block_number, "Wrote history.");
-                // gas_since_history_write = 0;
-            }
-
-=======
->>>>>>> 7cc69d52
             // Check if we should commit now
             if self.thresholds.is_end_of_batch(block_number - start_block, state.size_hint() as u64)
             {
