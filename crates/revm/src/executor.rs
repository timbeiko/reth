--- conflicted
+++ resolved
@@ -151,13 +151,8 @@
         }
 
         // add drained ether to beneficiary.
-<<<<<<< HEAD
-        let beneficiary = reth_executor::eth_dao_fork::DAO_HARDFORK_BENEFICIARY;
+        let beneficiary = reth_blockchain_tree::eth_dao_fork::DAO_HARDFORK_BENEFICIARY;
         self.increment_account_balance(block_number, beneficiary, drained_balance, post_state)?;
-=======
-        let beneficiary = reth_blockchain_tree::eth_dao_fork::DAO_HARDFORK_BENEFICIARY;
-        self.increment_account_balance(beneficiary, drained_balance, post_state)?;
->>>>>>> db1e6cbe
 
         Ok(())
     }
