use crate::{ExecInput, ExecOutput, Stage, StageError, UnwindInput, UnwindOutput};
<<<<<<< HEAD
use reth_db::{database::Database, models::BlockNumberAddress};
use reth_primitives::stage::{StageCheckpoint, StageId};
use std::fmt::Debug;
=======
use reth_db::{
    cursor::DbCursorRO, database::Database, models::BlockNumberAddress, tables, transaction::DbTx,
    DatabaseError,
};
use reth_primitives::{
    stage::{
        CheckpointBlockRange, EntitiesCheckpoint, IndexHistoryCheckpoint, StageCheckpoint, StageId,
    },
    BlockNumber,
};
use reth_provider::Transaction;
use std::{
    fmt::Debug,
    ops::{Deref, RangeInclusive},
};
>>>>>>> eed8be44
use tracing::*;

/// Stage is indexing history the account changesets generated in
/// [`ExecutionStage`][crate::stages::ExecutionStage]. For more information
/// on index sharding take a look at [`reth_db::tables::StorageHistory`].
#[derive(Debug)]
pub struct IndexStorageHistoryStage {
    /// Number of blocks after which the control
    /// flow will be returned to the pipeline for commit.
    pub commit_threshold: u64,
}

impl Default for IndexStorageHistoryStage {
    fn default() -> Self {
        Self { commit_threshold: 100_000 }
    }
}

#[async_trait::async_trait]
impl<DB: Database> Stage<DB> for IndexStorageHistoryStage {
    /// Return the id of the stage
    fn id(&self) -> StageId {
        StageId::IndexStorageHistory
    }

    /// Execute the stage.
    async fn execute(
        &mut self,
        provider: &mut reth_provider::DatabaseProviderRW<'_, DB>,
        input: ExecInput,
    ) -> Result<ExecOutput, StageError> {
        let target = input.previous_stage_checkpoint_block_number();
        let (range, is_final_range) = input.next_block_range_with_threshold(self.commit_threshold);

        if range.is_empty() {
            return Ok(ExecOutput::done(target))
        }

<<<<<<< HEAD
        let indices = provider.get_storage_transition_ids_from_changeset(range.clone())?;
        provider.insert_storage_history_index(indices)?;
=======
        let mut stage_checkpoint = stage_checkpoint(tx, input.checkpoint(), &range)?;

        let indices = tx.get_storage_transition_ids_from_changeset(range.clone())?;
        let changesets = indices.values().map(|blocks| blocks.len() as u64).sum::<u64>();

        tx.insert_storage_history_index(indices)?;
>>>>>>> eed8be44

        stage_checkpoint.progress.processed += changesets;

        info!(target: "sync::stages::index_storage_history", stage_progress = *range.end(), done = is_final_range, "Stage iteration finished");
        Ok(ExecOutput {
            checkpoint: StageCheckpoint::new(*range.end())
                .with_index_history_stage_checkpoint(stage_checkpoint),
            done: is_final_range,
        })
    }

    /// Unwind the stage.
    async fn unwind(
        &mut self,
        provider: &mut reth_provider::DatabaseProviderRW<'_, DB>,
        input: UnwindInput,
    ) -> Result<UnwindOutput, StageError> {
        let (range, unwind_progress, is_final_range) =
            input.unwind_block_range_with_threshold(self.commit_threshold);

<<<<<<< HEAD
        provider.unwind_storage_history_indices(BlockNumberAddress::range(range))?;
=======
        let changesets = tx.unwind_storage_history_indices(BlockNumberAddress::range(range))?;

        let checkpoint =
            if let Some(mut stage_checkpoint) = input.checkpoint.index_history_stage_checkpoint() {
                stage_checkpoint.progress.processed -= changesets as u64;
                StageCheckpoint::new(unwind_progress)
                    .with_index_history_stage_checkpoint(stage_checkpoint)
            } else {
                StageCheckpoint::new(unwind_progress)
            };
>>>>>>> eed8be44

        info!(target: "sync::stages::index_storage_history", to_block = input.unwind_to, unwind_progress, is_final_range, "Unwind iteration finished");
        Ok(UnwindOutput { checkpoint })
    }
}

/// The function proceeds as follows:
/// 1. It first checks if the checkpoint has an [IndexHistoryCheckpoint] that matches the given
/// block range. If it does, the function returns that checkpoint.
/// 2. If the checkpoint's block range end matches the current checkpoint's block number, it creates
/// a new [IndexHistoryCheckpoint] with the given block range and updates the progress with the
/// current progress.
/// 3. If none of the above conditions are met, it creates a new [IndexHistoryCheckpoint] with the
/// given block range and calculates the progress by counting the number of processed entries in the
/// [tables::StorageChangeSet] table within the given block range.
fn stage_checkpoint<DB: Database>(
    tx: &Transaction<'_, DB>,
    checkpoint: StageCheckpoint,
    range: &RangeInclusive<BlockNumber>,
) -> Result<IndexHistoryCheckpoint, DatabaseError> {
    Ok(match checkpoint.index_history_stage_checkpoint() {
        Some(stage_checkpoint @ IndexHistoryCheckpoint { block_range, .. })
            if block_range == CheckpointBlockRange::from(range) =>
        {
            stage_checkpoint
        }
        Some(IndexHistoryCheckpoint { block_range, progress })
            if block_range.to == checkpoint.block_number =>
        {
            IndexHistoryCheckpoint {
                block_range: CheckpointBlockRange::from(range),
                progress: EntitiesCheckpoint {
                    processed: progress.processed,
                    total: tx.deref().entries::<tables::StorageChangeSet>()? as u64,
                },
            }
        }
        _ => IndexHistoryCheckpoint {
            block_range: CheckpointBlockRange::from(range),
            progress: EntitiesCheckpoint {
                processed: tx
                    .cursor_read::<tables::StorageChangeSet>()?
                    .walk_range(BlockNumberAddress::range(0..=checkpoint.block_number))?
                    .count() as u64,
                total: tx.deref().entries::<tables::StorageChangeSet>()? as u64,
            },
        },
    })
}

#[cfg(test)]
mod tests {

    use assert_matches::assert_matches;
    use std::collections::BTreeMap;

    use super::*;
    use crate::test_utils::{TestTransaction, PREV_STAGE_ID};
    use reth_db::{
        models::{
            storage_sharded_key::{StorageShardedKey, NUM_OF_INDICES_IN_SHARD},
            BlockNumberAddress, ShardedKey, StoredBlockBodyIndices,
        },
        tables,
        transaction::DbTxMut,
        BlockNumberList,
    };
    use reth_primitives::{hex_literal::hex, StorageEntry, H160, H256, U256};

    const ADDRESS: H160 = H160(hex!("0000000000000000000000000000000000000001"));
    const STORAGE_KEY: H256 =
        H256(hex!("0000000000000000000000000000000000000000000000000000000000000001"));

    fn storage(key: H256) -> StorageEntry {
        // Value is not used in indexing stage.
        StorageEntry { key, value: U256::ZERO }
    }

    fn trns(transition_id: u64) -> BlockNumberAddress {
        BlockNumberAddress((transition_id, ADDRESS))
    }

    /// Shard for account
    fn shard(shard_index: u64) -> StorageShardedKey {
        StorageShardedKey {
            address: ADDRESS,
            sharded_key: ShardedKey { key: STORAGE_KEY, highest_block_number: shard_index },
        }
    }

    fn list(list: &[usize]) -> BlockNumberList {
        BlockNumberList::new(list).unwrap()
    }

    fn cast(
        table: Vec<(StorageShardedKey, BlockNumberList)>,
    ) -> BTreeMap<StorageShardedKey, Vec<usize>> {
        table
            .into_iter()
            .map(|(k, v)| {
                let v = v.iter(0).collect();
                (k, v)
            })
            .collect()
    }

    fn partial_setup(tx: &TestTransaction) {
        // setup
        tx.commit(|tx| {
            // we just need first and last
            tx.put::<tables::BlockBodyIndices>(
                0,
                StoredBlockBodyIndices { tx_count: 3, ..Default::default() },
            )
            .unwrap();

            tx.put::<tables::BlockBodyIndices>(
                5,
                StoredBlockBodyIndices { tx_count: 5, ..Default::default() },
            )
            .unwrap();

            // setup changeset that are going to be applied to history index
            tx.put::<tables::StorageChangeSet>(trns(4), storage(STORAGE_KEY)).unwrap();
            tx.put::<tables::StorageChangeSet>(trns(5), storage(STORAGE_KEY)).unwrap();
            Ok(())
        })
        .unwrap()
    }

    async fn run(tx: &TestTransaction, run_to: u64) {
        let input =
            ExecInput { previous_stage: Some((PREV_STAGE_ID, run_to)), ..Default::default() };
        let mut stage = IndexStorageHistoryStage::default();
        let mut tx = tx.inner();
        let out = stage.execute(&mut tx, input).await.unwrap();
        assert_eq!(
            out,
            ExecOutput {
                checkpoint: StageCheckpoint::new(5).with_index_history_stage_checkpoint(
                    IndexHistoryCheckpoint {
                        block_range: CheckpointBlockRange {
                            from: input.checkpoint().block_number + 1,
                            to: run_to
                        },
                        progress: EntitiesCheckpoint { processed: 2, total: 2 }
                    }
                ),
                done: true
            }
        );
        tx.commit().unwrap();
    }

    async fn unwind(tx: &TestTransaction, unwind_from: u64, unwind_to: u64) {
        let input = UnwindInput {
            checkpoint: StageCheckpoint::new(unwind_from),
            unwind_to,
            ..Default::default()
        };
        let mut stage = IndexStorageHistoryStage::default();
        let mut tx = tx.inner();
        let out = stage.unwind(&mut tx, input).await.unwrap();
        assert_eq!(out, UnwindOutput { checkpoint: StageCheckpoint::new(unwind_to) });
        tx.commit().unwrap();
    }

    #[tokio::test]
    async fn insert_index_to_empty() {
        // init
        let tx = TestTransaction::default();

        // setup
        partial_setup(&tx);

        // run
        run(&tx, 5).await;

        // verify
        let table = cast(tx.table::<tables::StorageHistory>().unwrap());
        assert_eq!(table, BTreeMap::from([(shard(u64::MAX), vec![4, 5]),]));

        // unwind
        unwind(&tx, 5, 0).await;

        // verify initial state
        let table = tx.table::<tables::StorageHistory>().unwrap();
        assert!(table.is_empty());
    }

    #[tokio::test]
    async fn insert_index_to_not_empty_shard() {
        // init
        let tx = TestTransaction::default();

        // setup
        partial_setup(&tx);
        tx.commit(|tx| {
            tx.put::<tables::StorageHistory>(shard(u64::MAX), list(&[1, 2, 3])).unwrap();
            Ok(())
        })
        .unwrap();

        // run
        run(&tx, 5).await;

        // verify
        let table = cast(tx.table::<tables::StorageHistory>().unwrap());
        assert_eq!(table, BTreeMap::from([(shard(u64::MAX), vec![1, 2, 3, 4, 5]),]));

        // unwind
        unwind(&tx, 5, 0).await;

        // verify initial state
        let table = cast(tx.table::<tables::StorageHistory>().unwrap());
        assert_eq!(table, BTreeMap::from([(shard(u64::MAX), vec![1, 2, 3]),]));
    }

    #[tokio::test]
    async fn insert_index_to_full_shard() {
        // init
        let tx = TestTransaction::default();
        let _input = ExecInput { previous_stage: Some((PREV_STAGE_ID, 5)), ..Default::default() };

        // change does not matter only that account is present in changeset.
        let full_list = vec![3; NUM_OF_INDICES_IN_SHARD];

        // setup
        partial_setup(&tx);
        tx.commit(|tx| {
            tx.put::<tables::StorageHistory>(shard(u64::MAX), list(&full_list)).unwrap();
            Ok(())
        })
        .unwrap();

        // run
        run(&tx, 5).await;

        // verify
        let table = cast(tx.table::<tables::StorageHistory>().unwrap());
        assert_eq!(
            table,
            BTreeMap::from([(shard(3), full_list.clone()), (shard(u64::MAX), vec![4, 5])])
        );

        // unwind
        unwind(&tx, 5, 0).await;

        // verify initial state
        let table = cast(tx.table::<tables::StorageHistory>().unwrap());
        assert_eq!(table, BTreeMap::from([(shard(u64::MAX), full_list)]));
    }

    #[tokio::test]
    async fn insert_index_to_fill_shard() {
        // init
        let tx = TestTransaction::default();
        let mut close_full_list = vec![1; NUM_OF_INDICES_IN_SHARD - 2];

        // setup
        partial_setup(&tx);
        tx.commit(|tx| {
            tx.put::<tables::StorageHistory>(shard(u64::MAX), list(&close_full_list)).unwrap();
            Ok(())
        })
        .unwrap();

        // run
        run(&tx, 5).await;

        // verify
        close_full_list.push(4);
        close_full_list.push(5);
        let table = cast(tx.table::<tables::StorageHistory>().unwrap());
        assert_eq!(table, BTreeMap::from([(shard(u64::MAX), close_full_list.clone()),]));

        // unwind
        unwind(&tx, 5, 0).await;

        // verify initial state
        close_full_list.pop();
        close_full_list.pop();
        let table = cast(tx.table::<tables::StorageHistory>().unwrap());
        assert_eq!(table, BTreeMap::from([(shard(u64::MAX), close_full_list),]));

        // verify initial state
    }

    #[tokio::test]
    async fn insert_index_second_half_shard() {
        // init
        let tx = TestTransaction::default();
        let mut close_full_list = vec![1; NUM_OF_INDICES_IN_SHARD - 1];

        // setup
        partial_setup(&tx);
        tx.commit(|tx| {
            tx.put::<tables::StorageHistory>(shard(u64::MAX), list(&close_full_list)).unwrap();
            Ok(())
        })
        .unwrap();

        // run
        run(&tx, 5).await;

        // verify
        close_full_list.push(4);
        let table = cast(tx.table::<tables::StorageHistory>().unwrap());
        assert_eq!(
            table,
            BTreeMap::from([(shard(4), close_full_list.clone()), (shard(u64::MAX), vec![5])])
        );

        // unwind
        unwind(&tx, 5, 0).await;

        // verify initial state
        close_full_list.pop();
        let table = cast(tx.table::<tables::StorageHistory>().unwrap());
        assert_eq!(table, BTreeMap::from([(shard(u64::MAX), close_full_list),]));
    }

    #[tokio::test]
    async fn insert_index_to_third_shard() {
        // init
        let tx = TestTransaction::default();
        let full_list = vec![1; NUM_OF_INDICES_IN_SHARD];

        // setup
        partial_setup(&tx);
        tx.commit(|tx| {
            tx.put::<tables::StorageHistory>(shard(1), list(&full_list)).unwrap();
            tx.put::<tables::StorageHistory>(shard(2), list(&full_list)).unwrap();
            tx.put::<tables::StorageHistory>(shard(u64::MAX), list(&[2, 3])).unwrap();
            Ok(())
        })
        .unwrap();

        run(&tx, 5).await;

        // verify
        let table = cast(tx.table::<tables::StorageHistory>().unwrap());
        assert_eq!(
            table,
            BTreeMap::from([
                (shard(1), full_list.clone()),
                (shard(2), full_list.clone()),
                (shard(u64::MAX), vec![2, 3, 4, 5])
            ])
        );

        // unwind
        unwind(&tx, 5, 0).await;

        // verify initial state
        let table = cast(tx.table::<tables::StorageHistory>().unwrap());
        assert_eq!(
            table,
            BTreeMap::from([
                (shard(1), full_list.clone()),
                (shard(2), full_list.clone()),
                (shard(u64::MAX), vec![2, 3])
            ])
        );
    }

    #[test]
    fn stage_checkpoint_recalculation() {
        let tx = TestTransaction::default();

        tx.commit(|tx| {
            tx.put::<tables::StorageChangeSet>(
                BlockNumberAddress((1, H160(hex!("0000000000000000000000000000000000000001")))),
                storage(H256(hex!(
                    "0000000000000000000000000000000000000000000000000000000000000001"
                ))),
            )
            .unwrap();
            tx.put::<tables::StorageChangeSet>(
                BlockNumberAddress((1, H160(hex!("0000000000000000000000000000000000000001")))),
                storage(H256(hex!(
                    "0000000000000000000000000000000000000000000000000000000000000002"
                ))),
            )
            .unwrap();
            tx.put::<tables::StorageChangeSet>(
                BlockNumberAddress((1, H160(hex!("0000000000000000000000000000000000000002")))),
                storage(H256(hex!(
                    "0000000000000000000000000000000000000000000000000000000000000001"
                ))),
            )
            .unwrap();
            tx.put::<tables::StorageChangeSet>(
                BlockNumberAddress((2, H160(hex!("0000000000000000000000000000000000000001")))),
                storage(H256(hex!(
                    "0000000000000000000000000000000000000000000000000000000000000001"
                ))),
            )
            .unwrap();
            tx.put::<tables::StorageChangeSet>(
                BlockNumberAddress((2, H160(hex!("0000000000000000000000000000000000000001")))),
                storage(H256(hex!(
                    "0000000000000000000000000000000000000000000000000000000000000002"
                ))),
            )
            .unwrap();
            tx.put::<tables::StorageChangeSet>(
                BlockNumberAddress((2, H160(hex!("0000000000000000000000000000000000000002")))),
                storage(H256(hex!(
                    "0000000000000000000000000000000000000000000000000000000000000001"
                ))),
            )
            .unwrap();
            Ok(())
        })
        .unwrap();

        assert_matches!(
            stage_checkpoint(&tx.inner(), StageCheckpoint::new(1), &(1..=2)).unwrap(),
            IndexHistoryCheckpoint {
                block_range: CheckpointBlockRange { from: 1, to: 2 },
                progress: EntitiesCheckpoint { processed: 3, total: 6 }
            }
        );
    }
}<|MERGE_RESOLUTION|>--- conflicted
+++ resolved
@@ -1,9 +1,4 @@
 use crate::{ExecInput, ExecOutput, Stage, StageError, UnwindInput, UnwindOutput};
-<<<<<<< HEAD
-use reth_db::{database::Database, models::BlockNumberAddress};
-use reth_primitives::stage::{StageCheckpoint, StageId};
-use std::fmt::Debug;
-=======
 use reth_db::{
     cursor::DbCursorRO, database::Database, models::BlockNumberAddress, tables, transaction::DbTx,
     DatabaseError,
@@ -14,12 +9,8 @@
     },
     BlockNumber,
 };
-use reth_provider::Transaction;
-use std::{
-    fmt::Debug,
-    ops::{Deref, RangeInclusive},
-};
->>>>>>> eed8be44
+use reth_provider::DatabaseProviderRW;
+use std::{fmt::Debug, ops::RangeInclusive};
 use tracing::*;
 
 /// Stage is indexing history the account changesets generated in
@@ -58,17 +49,12 @@
             return Ok(ExecOutput::done(target))
         }
 
-<<<<<<< HEAD
+        let mut stage_checkpoint = stage_checkpoint::<DB>(provider, input.checkpoint(), &range)?;
+
         let indices = provider.get_storage_transition_ids_from_changeset(range.clone())?;
+        let changesets = indices.values().map(|blocks| blocks.len() as u64).sum::<u64>();
+
         provider.insert_storage_history_index(indices)?;
-=======
-        let mut stage_checkpoint = stage_checkpoint(tx, input.checkpoint(), &range)?;
-
-        let indices = tx.get_storage_transition_ids_from_changeset(range.clone())?;
-        let changesets = indices.values().map(|blocks| blocks.len() as u64).sum::<u64>();
-
-        tx.insert_storage_history_index(indices)?;
->>>>>>> eed8be44
 
         stage_checkpoint.progress.processed += changesets;
 
@@ -89,10 +75,8 @@
         let (range, unwind_progress, is_final_range) =
             input.unwind_block_range_with_threshold(self.commit_threshold);
 
-<<<<<<< HEAD
-        provider.unwind_storage_history_indices(BlockNumberAddress::range(range))?;
-=======
-        let changesets = tx.unwind_storage_history_indices(BlockNumberAddress::range(range))?;
+        let changesets =
+            provider.unwind_storage_history_indices(BlockNumberAddress::range(range))?;
 
         let checkpoint =
             if let Some(mut stage_checkpoint) = input.checkpoint.index_history_stage_checkpoint() {
@@ -102,7 +86,6 @@
             } else {
                 StageCheckpoint::new(unwind_progress)
             };
->>>>>>> eed8be44
 
         info!(target: "sync::stages::index_storage_history", to_block = input.unwind_to, unwind_progress, is_final_range, "Unwind iteration finished");
         Ok(UnwindOutput { checkpoint })
@@ -119,7 +102,7 @@
 /// given block range and calculates the progress by counting the number of processed entries in the
 /// [tables::StorageChangeSet] table within the given block range.
 fn stage_checkpoint<DB: Database>(
-    tx: &Transaction<'_, DB>,
+    provider: &DatabaseProviderRW<'_, DB>,
     checkpoint: StageCheckpoint,
     range: &RangeInclusive<BlockNumber>,
 ) -> Result<IndexHistoryCheckpoint, DatabaseError> {
@@ -136,18 +119,19 @@
                 block_range: CheckpointBlockRange::from(range),
                 progress: EntitiesCheckpoint {
                     processed: progress.processed,
-                    total: tx.deref().entries::<tables::StorageChangeSet>()? as u64,
+                    total: provider.tx_ref().entries::<tables::StorageChangeSet>()? as u64,
                 },
             }
         }
         _ => IndexHistoryCheckpoint {
             block_range: CheckpointBlockRange::from(range),
             progress: EntitiesCheckpoint {
-                processed: tx
+                processed: provider
+                    .tx_ref()
                     .cursor_read::<tables::StorageChangeSet>()?
                     .walk_range(BlockNumberAddress::range(0..=checkpoint.block_number))?
                     .count() as u64,
-                total: tx.deref().entries::<tables::StorageChangeSet>()? as u64,
+                total: provider.tx_ref().entries::<tables::StorageChangeSet>()? as u64,
             },
         },
     })
